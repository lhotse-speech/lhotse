--- conflicted
+++ resolved
@@ -16,13 +16,8 @@
 from tqdm.auto import tqdm
 
 from lhotse.augmentation import AudioTransform, Resample, Speed
-<<<<<<< HEAD
 from lhotse.serialization import Serializable, extension_contains
-from lhotse.utils import (Decibels, Pathlike, Seconds, SetContainingAnything, asdict_nonull,
-=======
-from lhotse.serialization import Serializable
 from lhotse.utils import (Decibels, NonPositiveEnergyError, Pathlike, Seconds, SetContainingAnything, asdict_nonull,
->>>>>>> b052f059
                           compute_num_samples,
                           exactly_one_not_null, fastcopy,
                           ifnone, index_by_id_and_check, perturb_num_samples, split_sequence)
