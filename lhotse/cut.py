import logging
import numpy as np
import random
import warnings
from concurrent.futures import ProcessPoolExecutor, Executor
from cytoolz import sliding_window
from cytoolz.itertoolz import groupby
from dataclasses import dataclass, field
from functools import partial, reduce
from intervaltree import Interval, IntervalTree
from itertools import islice
from math import ceil, floor
from pathlib import Path
from tqdm.auto import tqdm
from typing import Any, Callable, Dict, FrozenSet, Iterable, List, Optional, Sequence, Type, TypeVar, Union

from lhotse.audio import AudioMixer, Recording, RecordingSet
from lhotse.augmentation import AugmentFn
from lhotse.features import FeatureExtractor, FeatureMixer, FeatureSet, Features, create_default_feature_extractor
from lhotse.features.base import compute_global_stats
from lhotse.features.io import FeaturesWriter, LilcomHdf5Writer, LilcomFilesWriter
from lhotse.supervision import SupervisionSegment, SupervisionSet
from lhotse.utils import (Decibels, EPSILON, JsonMixin, Pathlike, Seconds, TimeSpan, YamlMixin, asdict_nonull,
                          compute_num_frames, fastcopy,
                          index_by_id_and_check, overlaps, overspans, perturb_num_samples, split_sequence, uuid4)

# One of the design principles for Cuts is a maximally "lazy" implementation, e.g. when mixing Cuts,
# we'd rather sum the feature matrices only after somebody actually calls "load_features". It helps to avoid
# an excessive storage size for data augmented in various ways.


# Helper "typedef" to artbitrary Cut type as they do not share a common base class.
# The class names are strings here so that the Python interpreter resolves them after parsing the whole file.
AnyCut = Union['Cut', 'MixedCut', 'PaddingCut']

FW = TypeVar('FW', bound=FeaturesWriter)


# noinspection PyTypeChecker,PyUnresolvedReferences
class CutUtilsMixin:
    """
    A mixin class for cuts which contains all the methods that share common implementations.

    Note: Ideally, this would've been an abstract base class specifying the common interface,
    but ABC's do not mix well with dataclasses in Python. It is possible we'll ditch the dataclass
    for cuts in the future and make this an ABC instead.
    """

    @property
    def trimmed_supervisions(self) -> List[SupervisionSegment]:
        """
        Return the supervisions in this Cut that have modified time boundaries so as not to exceed
        the Cut's start or end.

        Note that when ``cut.supervisions`` is called, the supervisions may have negative ``start``
        values that indicate the supervision actually begins before the cut, or ``end`` values
        that exceed the Cut's duration (it means the supervision continued in the original recording
        after the Cut's ending).
        """
        return [s.trim(self.duration) for s in self.supervisions]

    def mix(self, other: AnyCut, offset_other_by: Seconds = 0.0, snr: Optional[Decibels] = None) -> 'MixedCut':
        """Refer to mix() documentation."""
        return mix(self, other, offset=offset_other_by, snr=snr)

    def append(self, other: AnyCut, snr: Optional[Decibels] = None) -> 'MixedCut':
        """
        Append the ``other`` Cut after the current Cut. Conceptually the same as ``mix`` but with an offset
        matching the current cuts length. Optionally scale down (positive SNR) or scale up (negative SNR)
        the ``other`` cut.
        Returns a MixedCut, which only keeps the information about the mix; actual mixing is performed
        during the call to ``load_features``.
        """
        return mix(self, other, offset=self.duration, snr=snr)

    def compute_features(
            self,
            extractor: FeatureExtractor,
            augment_fn: Optional[AugmentFn] = None,
    ) -> np.ndarray:
        """
        Compute the features from this cut. This cut has to be able to load audio.

        :param extractor: a ``FeatureExtractor`` instance used to compute the features.
        :param augment_fn: optional ``WavAugmenter`` instance for audio augmentation.
        :return: a numpy ndarray with the computed features.
        """
        samples = self.load_audio()
        if augment_fn is not None:
            samples = augment_fn(samples, self.sampling_rate)
        return extractor.extract(samples, self.sampling_rate)

    def plot_audio(self):
        """
        Display a plot of the waveform. Requires matplotlib to be installed.
        """
        import matplotlib.pyplot as plt
        samples = self.load_audio().squeeze()
        fig, ax = plt.subplots()
        ax.plot(np.linspace(0, self.duration, len(samples)), samples)
        for supervision in self.supervisions:
            supervision = supervision.trim(self.duration)
            ax.axvspan(supervision.start, supervision.end, color='green', alpha=0.1)
        return ax

    def play_audio(self):
        """
        Display a Jupyter widget that allows to listen to the waveform.
        Works only in Jupyter notebook/lab or similar (e.g. Colab).
        """
        from IPython.display import Audio
        samples = self.load_audio().squeeze()
        return Audio(samples, rate=self.sampling_rate)

    def plot_features(self):
        """
        Display the feature matrix as an image. Requires matplotlib to be installed.
        """
        import matplotlib.pyplot as plt
        features = np.flip(self.load_features().transpose(1, 0), 0)
        return plt.matshow(features)

    def speakers_feature_mask(
            self,
            min_speaker_dim: Optional[int] = None,
            speaker_to_idx_map: Optional[Dict[str, int]] = None
    ) -> np.ndarray:
        """
        Return a matrix of per-speaker activity in a cut. The matrix shape is (num_speakers, num_frames),
        and its values are 0 for nonspeech **frames** and 1 for speech **frames** for each respective speaker.

        This is somewhat inspired by the TS-VAD setup: https://arxiv.org/abs/2005.07272

        :param min_speaker_dim: optional int, when specified it will enforce that the matrix shape is at least
            that value (useful for datasets like CHiME 6 where the number of speakers is always 4, but some cuts
            might have less speakers than that).
        :param speaker_to_idx_map: optional dict mapping speaker names (strings) to their global indices (ints).
            Useful when you want to preserve the order of the speakers (e.g. speaker XYZ is always mapped to index 2)
        """
        assert self.has_features, f"No features available. " \
                                  f"Can't compute supervisions feature mask for cut with ID: {self.id}."
        if speaker_to_idx_map is None:
            speaker_to_idx_map = {spk: idx for idx, spk in enumerate(sorted(set(s.speaker for s in self.supervisions)))}
        num_speakers = len(speaker_to_idx_map)
        if min_speaker_dim is not None:
            num_speakers = min(min_speaker_dim, num_speakers)
        mask = np.zeros((num_speakers, self.num_frames))
        for supervision in self.supervisions:
            speaker_idx = speaker_to_idx_map[supervision.speaker]
            st = round(supervision.start / self.frame_shift) if supervision.start > 0 else 0
            et = round(supervision.end / self.frame_shift) if supervision.end < self.duration else self.num_frames
            mask[speaker_idx, st:et] = 1
        return mask

    def speakers_audio_mask(
            self,
            min_speaker_dim: Optional[int] = None,
            speaker_to_idx_map: Optional[Dict[str, int]] = None
    ) -> np.ndarray:
        """
        Return a matrix of per-speaker activity in a cut. The matrix shape is (num_speakers, num_samples),
        and its values are 0 for nonspeech **samples** and 1 for speech **samples** for each respective speaker.

        This is somewhat inspired by the TS-VAD setup: https://arxiv.org/abs/2005.07272

        :param min_speaker_dim: optional int, when specified it will enforce that the matrix shape is at least
            that value (useful for datasets like CHiME 6 where the number of speakers is always 4, but some cuts
            might have less speakers than that).
        :param speaker_to_idx_map: optional dict mapping speaker names (strings) to their global indices (ints).
            Useful when you want to preserve the order of the speakers (e.g. speaker XYZ is always mapped to index 2)
        """
        assert self.has_recording, f"No recording available. " \
                                   f"Can't compute supervisions audio mask for cut with ID: {self.id}."
        if speaker_to_idx_map is None:
            speaker_to_idx_map = {spk: idx for idx, spk in enumerate(sorted(set(s.speaker for s in self.supervisions)))}
        num_speakers = len(speaker_to_idx_map)
        if min_speaker_dim is not None:
            num_speakers = min(min_speaker_dim, num_speakers)
        mask = np.zeros((num_speakers, self.num_samples))
        for supervision in self.supervisions:
            speaker_idx = speaker_to_idx_map[supervision.speaker]
            st = round(supervision.start * self.sampling_rate) if supervision.start > 0 else 0
            et = (
                round(supervision.end * self.sampling_rate)
                if supervision.end < self.duration
                else self.duration * self.sampling_rate
            )
            mask[speaker_idx, st:et] = 1
        return mask

    def supervisions_feature_mask(self) -> np.ndarray:
        """
        Return a 1D numpy array with value 1 for **frames** covered by at least one supervision,
        and 0 for **frames** not covered by any supervision.
        """
        assert self.has_features, f"No features available. " \
                                  f"Can't compute supervisions feature mask for cut with ID: {self.id}."
        mask = np.zeros(self.num_frames, dtype=np.float32)
        for supervision in self.supervisions:
            st = round(supervision.start / self.frame_shift) if supervision.start > 0 else 0
            et = round(supervision.end / self.frame_shift) if supervision.end < self.duration else self.num_frames
            mask[st:et] = 1.0
        return mask

    def supervisions_audio_mask(self) -> np.ndarray:
        """
        Return a 1D numpy array with value 1 for **samples** covered by at least one supervision,
        and 0 for **samples** not covered by any supervision.
        """
        assert self.has_recording, f"No recording available. " \
                                   f"Can't compute supervisions audio mask for cut with ID: {self.id}."
        mask = np.zeros(self.num_samples, dtype=np.float32)
        for supervision in self.supervisions:
            st = round(supervision.start * self.sampling_rate) if supervision.start > 0 else 0
            et = (
                round(supervision.end * self.sampling_rate)
                if supervision.end < self.duration
                else self.duration * self.sampling_rate
            )
            mask[st:et] = 1.0
        return mask

    def with_id(self, id_: str) -> AnyCut:
        """Return a copy of the Cut with a new ID."""
        return fastcopy(self, id=id_)


@dataclass
class Cut(CutUtilsMixin):
    """
    A Cut is a single "segment" that we'll train on. It contains the features corresponding to
    a piece of a recording, with zero or more SupervisionSegments.

    The SupervisionSegments indicate which time spans of the Cut contain some kind of supervision information:
    e.g. transcript, speaker, language, etc. The regions without a corresponding SupervisionSegment may
    contain anything - usually we assume it's either silence or some kind of noise.

    Note: The SupervisionSegment time boundaries are relative to the beginning of the cut.
    E.g. if the underlying Recording starts at 0s (always true), the Cut starts at 100s,
    and the SupervisionSegment starts at 3s, it means that in the Recording the supervision actually started at 103s.
    In some cases, the supervision might have a negative start, or a duration exceeding the duration of the Cut;
    this means that the supervision in the recording extends beyond the Cut.
    """
    id: str

    # Begin and duration are needed to specify which chunk of features/recording to load.
    start: Seconds
    duration: Seconds
    channel: int

    # Supervisions that will be used as targets for model training later on. They don't have to cover the whole
    # cut duration. They also might overlap.
    supervisions: List[SupervisionSegment] = field(default_factory=list)

    # The features can span longer than the actual cut - the Features object "knows" its start and end time
    # within the underlying recording. We can expect the interval [begin, begin + duration] to be a subset of the
    # interval represented in features.
    features: Optional[Features] = None

    # For the cases that the model was trained by raw audio instead of features
    recording: Optional[Recording] = None

    @property
    def recording_id(self) -> str:
        return self.recording.id if self.has_recording else self.features.recording_id

    @property
    def end(self) -> Seconds:
        return round(self.start + self.duration, ndigits=8)

    @property
    def has_features(self) -> bool:
        return self.features is not None

    @property
    def has_recording(self) -> bool:
        return self.recording is not None

    @property
    def frame_shift(self) -> Optional[Seconds]:
        return self.features.frame_shift if self.has_features else None

    @property
    def num_frames(self) -> Optional[int]:
        return compute_num_frames(duration=self.duration, frame_shift=self.frame_shift) if self.has_features else None

    @property
    def num_samples(self) -> Optional[int]:
        return round(self.duration * self.sampling_rate) if self.has_recording else None

    @property
    def num_features(self) -> Optional[int]:
        return self.features.num_features if self.has_features else None

    @property
    def features_type(self) -> Optional[str]:
        return self.features.type if self.has_features else None

    @property
    def sampling_rate(self) -> int:
        return self.features.sampling_rate if self.has_features else self.recording.sampling_rate

    def load_features(self) -> Optional[np.ndarray]:
        """
        Load the features from the underlying storage and cut them to the relevant
        [begin, duration] region of the current Cut.
        """
        if self.has_features:
            return self.features.load(start=self.start, duration=self.duration)
        return None

    def load_audio(self) -> Optional[np.ndarray]:
        """
        Load the audio by locating the appropriate recording in the supplied RecordingSet.
        The audio is trimmed to the [begin, end] range specified by the Cut.

        :return: a numpy ndarray with audio samples, with shape (1 <channel>, N <samples>)
        """
        if self.has_recording:
            return self.recording.load_audio(
                channels=self.channel,
                offset_seconds=self.start,
                duration_seconds=self.duration,
            )
        return None

    def compute_and_store_features(
            self,
            extractor: FeatureExtractor,
            storage: FeaturesWriter,
            augment_fn: Optional[AugmentFn] = None,
            *args,
            **kwargs
    ) -> AnyCut:
        """
        Compute the features from this cut, store them on disk, and attach a feature manifest to this cut.
        This cut has to be able to load audio.

        :param extractor: a ``FeatureExtractor`` instance used to compute the features.
        :param output_dir: the directory where the computed features will be stored.
        :param augment_fn: an optional callable used for audio augmentation.
        :return: a new ``Cut`` instance with a ``Features`` manifest attached to it.
        """
        features_info = extractor.extract_from_samples_and_store(
            samples=self.load_audio(),
            storage=storage,
            sampling_rate=self.sampling_rate,
            offset=self.start,
            channel=self.channel,
            augment_fn=augment_fn,
        )
        # The fastest way to instantiate a copy of the cut with a Features object attached
        return fastcopy(self, features=features_info)

    def truncate(
            self,
            *,
            offset: Seconds = 0.0,
            duration: Optional[Seconds] = None,
            keep_excessive_supervisions: bool = True,
            preserve_id: bool = False,
            _supervisions_index: Optional[Dict[str, IntervalTree]] = None
    ) -> 'Cut':
        """
        Returns a new Cut that is a sub-region of the current Cut.

        Note that no operation is done on the actual features - it's only during the call to load_features()
        when the actual changes happen (a subset of features is loaded).

        :param offset: float (seconds), controls the start of the new cut relative to the current Cut's start.
            E.g., if the current Cut starts at 10.0, and offset is 2.0, the new start is 12.0.
        :param duration: optional float (seconds), controls the duration of the resulting Cut.
            By default, the duration is (end of the cut before truncation) - (offset).
        :param keep_excessive_supervisions: bool. Since trimming may happen inside a SupervisionSegment,
            the caller has an option to either keep or discard such supervisions.
        :param preserve_id: bool. Should the truncated cut keep the same ID or get a new, random one.
        :param _supervisions_index: when passed, allows to speed up processing of Cuts with a very
            large number of supervisions. Intended as an internal parameter.
        :return: a new Cut instance. If the current Cut is shorter than the duration, return None.
        """
        new_start = self.start + offset
        until = offset + (duration if duration is not None else self.duration)
        new_duration = self.duration - new_start if duration is None else until - offset
        assert new_duration > 0.0
        duration_past_end = (new_start + new_duration) - (self.start + self.duration)
        if duration_past_end > 0:
            # When the end of the Cut has been exceeded, trim the new duration to not exceed the old Cut's end.
            new_duration -= duration_past_end
        # Round the duration to avoid the possible loss of a single audio sample due to floating point
        # additions and subtractions.
        new_duration = round(new_duration, ndigits=8)

        if _supervisions_index is None:
            criterion = overlaps if keep_excessive_supervisions else overspans
            new_time_span = TimeSpan(start=0, end=new_duration)
            new_supervisions = (segment.with_offset(-offset) for segment in self.supervisions)
            supervisions = [
                segment for segment in new_supervisions if criterion(new_time_span, segment)
            ]
        else:
            tree = _supervisions_index[self.id]
            # Below we select which method should be called on the IntervalTree object.
            # The result of calling that method with a range of (begin, end) is an iterable
            # of Intervals that contain the SupervisionSegments matching our criterion.
            # We call "interval.data" to obtain the underlying SupervisionSegment.
            match_supervisions = tree.overlap if keep_excessive_supervisions else tree.envelop
            supervisions = [
                interval.data.with_offset(-offset)
                for interval in match_supervisions(begin=offset, end=offset + new_duration)
            ]

        return Cut(
            id=self.id if preserve_id else str(uuid4()),
            start=new_start,
            duration=new_duration,
            channel=self.channel,
            supervisions=sorted(supervisions, key=lambda s: s.start),
            features=self.features,
            recording=self.recording
        )

    def pad(self, duration: Seconds) -> AnyCut:
        """
        Return a new MixedCut, padded to ``duration`` seconds with zeros in the recording,
        and low-energy values in each feature bin.

        :param duration: The cut's minimal duration after padding.
        :return: a padded MixedCut if ``duration`` is greater than this cut's duration, otherwise ``self``.
        """
        if duration <= self.duration:
            return self
        total_num_frames = compute_num_frames(duration=duration, frame_shift=self.frame_shift) \
            if self.has_features else None
        total_num_samples = round(duration * self.sampling_rate) if self.has_recording else None
        padding_duration = round(duration - self.duration, ndigits=8)
        padded = self.append(PaddingCut(
            id=str(uuid4()),
            duration=padding_duration,
            num_features=self.num_features if self.features is not None else None,
            num_frames=total_num_frames - self.num_frames if self.features is not None else None,
            num_samples=total_num_samples - self.num_samples if self.recording is not None else None,
            sampling_rate=self.features.sampling_rate if self.features is not None else self.recording.sampling_rate,
            use_log_energy=self.features.type in ('fbank', 'mfcc') if self.features is not None else False
        ))
        return padded

    def perturb_speed(self, factor: float, affix_id: bool = True) -> 'Cut':
        """
        Return a new ``Cut`` that will lazily perturb the speed while loading audio.
        The ``num_samples``, ``start`` and ``duration`` fields are updated to reflect the
        shrinking/extending effect of speed.
        We are also updating the time markers of the underlying ``Recording`` and the supervisions.

        :param factor: The speed will be adjusted this many times (e.g. factor=1.1 means 1.1x faster).
        :param affix_id: When true, we will modify the ``Cut.id`` field
            by affixing it with "_sp{factor}".
        :return: a modified copy of the current ``Cut``.
        """
        # Pre-conditions
        assert self.has_recording, 'Cannot perturb speed on a Cut without Recording.'
        if self.has_features:
            logging.warning(
                'Attempting to perturb speed on a Cut that references pre-computed features. '
                'The feature manifest will be detached, as we do not support feature-domain '
                'speed perturbation.'
            )
            self.features = None
        # Actual audio perturbation.
        recording_sp = self.recording.perturb_speed(factor=factor, affix_id=affix_id)
        # Match the supervision's start and duration to the perturbed audio.
        # Since SupervisionSegment "start" is relative to the Cut's, it's okay (and necessary)
        # to perturb it as well.
        supervisions_sp = [
            s.perturb_speed(factor=factor, sampling_rate=self.sampling_rate, affix_id=affix_id)
            for s in self.supervisions
        ]
        # New start and duration have to be computed through num_samples to be accurate
        start_samples = perturb_num_samples(round(self.start * self.sampling_rate), factor)
        new_start = start_samples / self.sampling_rate
        new_num_samples = perturb_num_samples(self.num_samples, factor)
        new_duration = new_num_samples / self.sampling_rate
        return fastcopy(
            self,
            id=f'{self.id}_sp{factor}' if affix_id else self.id,
            recording=recording_sp,
            supervisions=supervisions_sp,
            duration=new_duration,
            start=new_start
        )

    def map_supervisions(self, transform_fn: Callable[[SupervisionSegment], SupervisionSegment]) -> AnyCut:
        """
        Modify the SupervisionSegments by `transform_fn` of this Cut.

        :param transform_fn: a function that modifies a supervision as an argument.
        :return: a modified Cut.
        """
        new_cut = fastcopy(self, supervisions=[s.map(transform_fn) for s in self.supervisions])
        return new_cut

    def filter_supervisions(self, predicate: Callable[[SupervisionSegment], bool]) -> AnyCut:
        """
        Modify cut to store only supervisions accepted by `predicate`

        Example:
            >>> cut = cut.filter_supervisions(lambda s: s.id in supervision_ids)
            >>> cut = cut.filter_supervisions(lambda s: s.duration < 5.0)
            >>> cut = cut.filter_supervisions(lambda s: s.text is not None)

        :param predicate: A callable that accepts `SupervisionSegment` and returns bool
        :return: a modified Cut
        """
        new_cut = fastcopy(self, supervisions=[s for s in self.supervisions if predicate(s)])
        return new_cut

    @staticmethod
    def from_dict(data: dict) -> 'Cut':
        features = Features.from_dict(data.pop('features')) if 'features' in data else None
        recording = Recording.from_dict(data.pop('recording')) if 'recording' in data else None
        supervision_infos = data.pop('supervisions') if 'supervisions' in data else []
        return Cut(
            **data,
            features=features,
            recording=recording,
            supervisions=[SupervisionSegment.from_dict(s) for s in supervision_infos]
        )

    def with_features_path_prefix(self, path: Pathlike) -> 'Cut':
        if not self.has_features:
            return self
        return fastcopy(self, features=self.features.with_path_prefix(path))

    def with_recording_path_prefix(self, path: Pathlike) -> 'Cut':
        if not self.has_recording:
            return self
        return fastcopy(self, recording=self.recording.with_path_prefix(path))


@dataclass
class PaddingCut(CutUtilsMixin):
    """
    This represents a cut filled with zeroes in the time domain, or low energy/log-energy values in the
    frequency domain. It's used to make training samples evenly sized (same duration/number of frames).
    """
    id: str
    duration: Seconds

    sampling_rate: int
    use_log_energy: bool

    # For frequency domain
    num_frames: Optional[int] = None
    num_features: Optional[int] = None

    # For time domain
    num_samples: Optional[int] = None

    @property
    def start(self) -> Seconds:
        return 0

    @property
    def end(self) -> Seconds:
        return self.duration

    @property
    def supervisions(self):
        return []

    @property
    def has_features(self) -> bool:
        return self.num_frames is not None

    @property
    def has_recording(self) -> bool:
        return self.num_samples is not None

    @property
    def frame_shift(self):
        return round(self.duration / self.num_frames, ndigits=3) if self.has_features else None

    # noinspection PyUnusedLocal
    def load_features(self, *args, **kwargs) -> Optional[np.ndarray]:
        if self.has_features:
            value = np.log(EPSILON) if self.use_log_energy else EPSILON
            return np.ones((self.num_frames, self.num_features), np.float32) * value
        return None

    # noinspection PyUnusedLocal
    def load_audio(self, *args, **kwargs) -> Optional[np.ndarray]:
        if self.has_recording:
            return np.zeros((1, round(self.duration * self.sampling_rate)), np.float32)
        return None

    # noinspection PyUnusedLocal
    def truncate(
            self,
            *,
            offset: Seconds = 0.0,
            duration: Optional[Seconds] = None,
            keep_excessive_supervisions: bool = True,
            preserve_id: bool = False,
            **kwargs
    ) -> 'PaddingCut':
        new_duration = self.duration - offset if duration is None else duration
        assert new_duration > 0.0
        return PaddingCut(
            id=self.id if preserve_id else str(uuid4()),
            duration=new_duration,
            num_frames=round(new_duration / self.frame_shift) if self.num_frames is not None else None,
            num_features=self.num_features,
            num_samples=round(new_duration * self.sampling_rate) if self.num_samples is not None else None,
            use_log_energy=self.use_log_energy,
            sampling_rate=self.sampling_rate
        )

    def pad(self, duration: Seconds) -> 'PaddingCut':
        """
        Create a new PaddingCut with ``duration`` when its longer than this Cuts duration.
        Helper function used in batch cut padding.

        :param duration: The cuts minimal duration after padding.
        :return: ``self`` or a new PaddingCut, depending on ``duration``.
        """
        if duration <= self.duration:
            return self
        return PaddingCut(
            id=str(uuid4()),
            duration=duration,
            num_features=self.num_features,
            num_frames=round(duration / self.frame_shift),
            sampling_rate=self.sampling_rate,
            use_log_energy=self.use_log_energy
        )

    def perturb_speed(self, factor: float, affix_id: bool = True) -> 'PaddingCut':
        """
        Return a new ``PaddingCut`` that will "mimic" the effect of speed perturbation
        on ``duration`` and ``num_samples``.

        :param factor: The speed will be adjusted this many times (e.g. factor=1.1 means 1.1x faster).
        :param affix_id: When true, we will modify the ``PaddingCut.id`` field
            by affixing it with "_sp{factor}".
        :return: a modified copy of the current ``PaddingCut``.
        """
        # Pre-conditions
        if self.has_features:
            logging.warning(
                'Attempting to perturb speed on a Cut that references pre-computed features. '
                'The feature manifest will be detached, as we do not support feature-domain '
                'speed perturbation.'
            )
            self.num_frames = None
            self.num_features = None
        new_num_samples = perturb_num_samples(self.num_samples, factor)
        new_duration = new_num_samples / self.sampling_rate
        return fastcopy(
            self,
            id=f'{self.id}_sp{factor}' if affix_id else self.id,
            num_samples=new_num_samples,
            duration=new_duration
        )

    def compute_and_store_features(self, extractor: FeatureExtractor, *args, **kwargs) -> AnyCut:
        """
        Returns a new PaddingCut with updates information about the feature dimension and number of
        feature frames, depending on the ``extractor`` properties.
        """
        return fastcopy(
            self,
            num_features=extractor.feature_dim(self.sampling_rate),
            num_frames=round(self.duration / extractor.frame_shift)
        )

    def map_supervisions(self, transform_fn: Callable[[Any], Any]) -> AnyCut:
        """
        Just for consistency with `Cut` and `MixedCut`.

        :param transform_fn: a dummy function that would be never called actually.
        :return: the PaddingCut itself.
        """
        return self

    def filter_supervisions(self, predicate: Callable[[SupervisionSegment], bool]) -> AnyCut:
        """
        Just for consistency with `Cut` and `MixedCut`.

        :param predicate: A callable that accepts `SupervisionSegment` and returns bool
        :return: a modified Cut
        """
        return self

    @staticmethod
    def from_dict(data: dict) -> 'PaddingCut':
        return PaddingCut(**data)

    def with_features_path_prefix(self, path: Pathlike) -> 'PaddingCut':
        return self

    def with_recording_path_prefix(self, path: Pathlike) -> 'PaddingCut':
        return self


@dataclass
class MixTrack:
    """
    Represents a single track in a mix of Cuts. Points to a specific Cut and holds information on
    how to mix it with other Cuts, relative to the first track in a mix.
    """
    cut: Union[Cut, PaddingCut]
    offset: Seconds = 0.0
    snr: Optional[Decibels] = None

    @staticmethod
    def from_dict(data: dict):
        raw_cut = data.pop('cut')
        try:
            cut = Cut.from_dict(raw_cut)
        except TypeError:
            cut = PaddingCut.from_dict(raw_cut)
        return MixTrack(cut, **data)


@dataclass
class MixedCut(CutUtilsMixin):
    """
    Represents a Cut that's created from other Cuts via mix or append operations.
    The actual mixing operations are performed upon loading the features into memory.
    In order to load the features, it needs to access the CutSet object that holds the "ingredient" cuts,
    as it only holds their IDs ("pointers").
    The SNR and offset of all the tracks are specified relative to the first track.
    """
    id: str
    tracks: List[MixTrack]

    @property
    def supervisions(self) -> List[SupervisionSegment]:
        """
        Lists the supervisions of the underlying source cuts.
        Each segment start time will be adjusted by the track offset.
        """
        return [
            segment.with_offset(track.offset)
            for track in self.tracks
            for segment in track.cut.supervisions
        ]

    @property
    def start(self) -> Seconds:
        return 0

    @property
    def end(self) -> Seconds:
        return self.duration

    @property
    def duration(self) -> Seconds:
        track_durations = (track.offset + track.cut.duration for track in self.tracks)
        return round(max(track_durations), ndigits=8)

    @property
    def has_features(self) -> bool:
        return self._first_non_padding_cut.has_features

    @property
    def has_recording(self) -> bool:
        return self._first_non_padding_cut.has_recording

    @property
    def num_frames(self) -> Optional[int]:
        if self.has_features:
            return compute_num_frames(duration=self.duration, frame_shift=self._first_non_padding_cut.frame_shift)
        return None

    @property
    def frame_shift(self) -> Optional[Seconds]:
        return self._first_non_padding_cut.frame_shift

    @property
    def sampling_rate(self) -> Optional[int]:
        return self._first_non_padding_cut.sampling_rate

    @property
    def num_samples(self) -> Optional[int]:
        return round(self.duration * self.sampling_rate)

    @property
    def num_features(self) -> Optional[int]:
        return self._first_non_padding_cut.num_features

    @property
    def features_type(self) -> Optional[str]:
        return self._first_non_padding_cut.features.type if self.has_features else None

    def truncate(
            self,
            *,
            offset: Seconds = 0.0,
            duration: Optional[Seconds] = None,
            keep_excessive_supervisions: bool = True,
            preserve_id: bool = False,
            _supervisions_index: Optional[Dict[str, IntervalTree]] = None
    ) -> 'MixedCut':
        """
        Returns a new MixedCut that is a sub-region of the current MixedCut. This method truncates the underlying Cuts
        and modifies their offsets in the mix, as needed. Tracks that do not fit in the truncated cut are removed.

        Note that no operation is done on the actual features - it's only during the call to load_features()
        when the actual changes happen (a subset of features is loaded).

        :param offset: float (seconds), controls the start of the new cut relative to the current MixedCut's start.
        :param duration: optional float (seconds), controls the duration of the resulting MixedCut.
            By default, the duration is (end of the cut before truncation) - (offset).
        :param keep_excessive_supervisions: bool. Since trimming may happen inside a SupervisionSegment, the caller has
            an option to either keep or discard such supervisions.
        :param preserve_id: bool. Should the truncated cut keep the same ID or get a new, random one.
        :return: a new MixedCut instance.
        """

        new_tracks = []
        old_duration = self.duration
        new_mix_end = old_duration - offset if duration is None else offset + duration

        for track in sorted(self.tracks, key=lambda t: t.offset):
            # First, determine how much of the beginning of the current track we're going to truncate:
            # when the track offset is larger than the truncation offset, we are not truncating the cut;
            # just decreasing the track offset.

            # 'cut_offset' determines how much we're going to truncate the Cut for the current track.
            cut_offset = max(offset - track.offset, 0)
            # 'track_offset' determines the new track's offset after truncation.
            track_offset = max(track.offset - offset, 0)
            # 'track_end' is expressed relative to the beginning of the mix
            # (not to be confused with the 'start' of the underlying Cut)
            track_end = track.offset + track.cut.duration

            if track_end < offset:
                # Omit a Cut that ends before the truncation offset.
                continue

            cut_duration_decrease = 0
            if track_end > new_mix_end:
                if duration is not None:
                    cut_duration_decrease = track_end - new_mix_end
                else:
                    cut_duration_decrease = track_end - old_duration

            # Compute the new Cut's duration after trimming the start and the end.
            new_duration = track.cut.duration - cut_offset - cut_duration_decrease
            if new_duration <= 0:
                # Omit a Cut that is completely outside the time span of the new truncated MixedCut.
                continue

            new_tracks.append(
                MixTrack(
                    cut=track.cut.truncate(
                        offset=cut_offset,
                        duration=new_duration,
                        keep_excessive_supervisions=keep_excessive_supervisions,
                        preserve_id=preserve_id,
                        _supervisions_index=_supervisions_index
                    ),
                    offset=track_offset,
                    snr=track.snr
                )
            )
        return MixedCut(id=str(uuid4()), tracks=new_tracks)

    def pad(self, duration: Seconds) -> AnyCut:
        """
        Return a new MixedCut, padded to ``duration`` seconds with zeros in the recording,
        and low-energy values in each feature bin.

        :param duration: The cut's minimal duration after padding.
        :return: a padded MixedCut if duration is greater than this cut's duration, otherwise ``self``.
        """
        if duration <= self.duration:
            return self
        if self.has_features:
            total_num_frames = compute_num_frames(duration=duration, frame_shift=self.frame_shift)
        if self.has_recording:
            total_num_samples = round(duration * self.sampling_rate)
        padding_duration = round(duration - self.duration, ndigits=8)
        return self.append(PaddingCut(
            id=str(uuid4()),
            duration=padding_duration,
            num_features=self.num_features,
            # The num_frames and sampling_rate fields are tricky, because it is possible to create a MixedCut
            # from Cuts that have different sampling rates and frame shifts. In that case, we are assuming
            # that we should use the values from the reference cut, i.e. the first one in the mix.
            num_frames=(
                total_num_frames - self.num_frames
                if self.has_features
                else None
            ),
            num_samples=(
                total_num_samples - self.num_samples
                if self.has_recording
                else None
            ),
            sampling_rate=self.tracks[0].cut.sampling_rate,
            use_log_energy=self.features_type in ('fbank', 'mfcc')
        ))

    def perturb_speed(self, factor: float, affix_id: bool = True) -> 'MixedCut':
        """
        Return a new ``MixedCut`` that will lazily perturb the speed while loading audio.
        The ``num_samples``, ``start`` and ``duration`` fields of the underlying Cuts
        (and their Recordings and SupervisionSegments) are updated to reflect
        the shrinking/extending effect of speed.
        We are also updating the offsets of all underlying tracks.

        :param factor: The speed will be adjusted this many times (e.g. factor=1.1 means 1.1x faster).
        :param affix_id: When true, we will modify the ``MixedCut.id`` field
            by affixing it with "_sp{factor}".
        :return: a modified copy of the current ``MixedCut``.
        """
        # TODO(pzelasko): test most extensively for edge cases
        # Pre-conditions
        assert self.has_recording, 'Cannot perturb speed on a Cut without Recording.'
        if self.has_features:
            logging.warning(
                'Attempting to perturb speed on a MixedCut that references pre-computed features. '
                'The feature manifest(s) will be detached, as we do not support feature-domain '
                'speed perturbation.'
            )
        return MixedCut(
            id=f'{self.id}_sp{factor}' if affix_id else self.id,
            tracks=[
                MixTrack(
                    cut=track.cut.perturb_speed(factor=factor, affix_id=affix_id),
                    offset=round(
                        perturb_num_samples(
                            num_samples=round(track.offset * self.sampling_rate),
                            factor=factor
                        ) / self.sampling_rate,
                        ndigits=8
                    ),
                    snr=track.snr
                )
                for track in self.tracks
            ]
        )

    def load_features(self, mixed: bool = True) -> Optional[np.ndarray]:
        """
        Loads the features of the source cuts and mixes them on-the-fly.

        :param mixed: when True (default), returns a 2D array of features mixed in the feature domain.
            Otherwise returns a 3D array with the first dimension equal to the number of tracks.
        :return: A numpy ndarray with features and with shape ``(num_frames, num_features)``,
            or ``(num_tracks, num_frames, num_features)``
        """
        if not self.has_features:
            return None
        first_cut = self.tracks[0].cut
        mixer = FeatureMixer(
            feature_extractor=create_default_feature_extractor(self._first_non_padding_cut.features.type),
            base_feats=first_cut.load_features(),
            frame_shift=first_cut.frame_shift,
        )
        for track in self.tracks[1:]:
            mixer.add_to_mix(
                feats=track.cut.load_features(),
                snr=track.snr,
                offset=track.offset
            )
        if mixed:
            feats = mixer.mixed_feats
            # Note: The slicing below is a work-around for an edge-case
            #  when two cuts have durations that ended with 0.005 (e.g. 10.125 and 5.715)
            #  - then, the feature extractor "squeezed in" a last extra frame and the simple
            #  relationship between num_frames and duration we strived for is not true;
            #  i.e. the duration is 10.125 + 5.715 = 15.84, but the number of frames is
            #  1013 + 572 = 1585. If the frame_shift is 0.01, we have gained an extra 0.01s...
            if feats.shape[0] - self.num_frames == 1:
                feats = feats[:self.num_frames, :]
            # TODO(pzelasko): This can sometimes happen in a MixedCut with >= 5 different Cuts,
            #   with a regular Cut at the end, when the mix offsets are floats with a lot of decimals.
            #   For now we're duplicating the last frame to match the declared "num_frames" of this cut.
            if feats.shape[0] - self.num_frames == -1:
                feats = np.concatenate((feats, feats[-1:, :]), axis=0)
            assert feats.shape[0] == self.num_frames, "Inconsistent number of frames in a MixedCut: please report " \
                                                      "this issue at https://github.com/lhotse-speech/lhotse/issues " \
                                                      "showing the output of print(cut) or str(cut) on which" \
                                                      "load_features() was called."
            return feats
        else:
            return mixer.unmixed_feats

    def load_audio(self, mixed: bool = True) -> Optional[np.ndarray]:
        """
        Loads the audios of the source cuts and mix them on-the-fly.

        :param mixed: When True (default), returns a mono mix of the underlying tracks.
            Otherwise returns a numpy array with the number of channels equal to the number of tracks.
        :return: A numpy ndarray with audio samples and with shape ``(num_channels, num_samples)``
        """
        if not self.has_recording:
            return None
        mixer = AudioMixer(self.tracks[0].cut.load_audio(), sampling_rate=self.tracks[0].cut.sampling_rate)
        for track in self.tracks[1:]:
            mixer.add_to_mix(
                audio=track.cut.load_audio(),
                snr=track.snr,
                offset=track.offset,
            )
        if mixed:
            # Off-by-one errors can happen during mixing due to imperfect float arithmetic and rounding;
            # we will fix them on-the-fly so that the manifest does not lie about the num_samples.
            audio = mixer.mixed_audio
            if audio.shape[1] - self.num_samples == 1:
                audio = audio[:, :self.num_samples]
            if audio.shape[1] - self.num_samples == -1:
                audio = np.concatenate((audio, audio[:, -1:]), axis=1)
            assert audio.shape[1] == self.num_samples, "Inconsistent number of samples in a MixedCut: please report " \
                                                       "this issue at https://github.com/lhotse-speech/lhotse/issues " \
                                                       "showing the output of print(cut) or str(cut) on which" \
                                                       "load_audio() was called."
        else:
            audio = mixer.unmixed_audio
        return audio

    def plot_tracks_features(self):
        """
        Display the feature matrix as an image. Requires matplotlib to be installed.
        """
        import matplotlib.pyplot as plt
        fig, axes = plt.subplots(len(self.tracks))
        features = self.load_features(mixed=False)
        fmin, fmax = features.min(), features.max()
        for idx, ax in enumerate(axes):
            ax.imshow(np.flip(features[idx].transpose(1, 0), 0), vmin=fmin, vmax=fmax)
        return axes

    def plot_tracks_audio(self):
        """
        Display plots of the individual tracks' waveforms. Requires matplotlib to be installed.
        """
        import matplotlib.pyplot as plt
        audio = self.load_audio(mixed=False)
        fig, axes = plt.subplots(len(self.tracks), sharex=False, sharey=True)
        for idx, (track, ax) in enumerate(zip(self.tracks, axes)):
            samples = audio[idx, :]
            ax.plot(np.linspace(0, self.duration, len(samples)), samples)
            for supervision in track.cut.supervisions:
                supervision = supervision.trim(track.cut.duration)
                ax.axvspan(track.offset + supervision.start, track.offset + supervision.end, color='green', alpha=0.1)
        return axes

    def compute_and_store_features(
            self,
            extractor: FeatureExtractor,
            storage: FeaturesWriter,
            augment_fn: Optional[AugmentFn] = None,
            mix_eagerly: bool = True
    ) -> AnyCut:
        """
        Compute the features from this cut, store them on disk, and create a new `Cut` object with the
        feature manifest attached. This cut has to be able to load audio.

        :param extractor: a ``FeatureExtractor`` instance used to compute the features.
        :param storage: a ``FeaturesWriter`` instance used to store the features.
        :param augment_fn: an optional callable used for audio augmentation.
        :param mix_eagerly: when False, extract and store the features for each track separately,
            and mix them dynamically when loading the features.
            When True, mix the audio first and store the mixed features, returning a new ``Cut`` instance
            with the same ID. The returned ``Cut`` will not have a ``Recording`` attached.
        :return: a new ``Cut`` instance if ``mix_eagerly`` is True, or returns ``self``
            with each of the tracks containing the ``Features`` manifests.
        """
        if mix_eagerly:
            features_info = extractor.extract_from_samples_and_store(
                samples=self.load_audio(),
                storage=storage,
                sampling_rate=self.sampling_rate,
                offset=0,
                channel=0,
                augment_fn=augment_fn,
            )
            return Cut(
                id=self.id,
                start=0,
                duration=self.duration,
                channel=0,
                supervisions=self.supervisions,
                features=features_info,
                recording=None
            )
        else:  # mix lazily
            new_tracks = [
                MixTrack(
                    cut=track.cut.compute_and_store_features(
                        extractor=extractor,
                        storage=storage,
                        augment_fn=augment_fn,
                    ),
                    offset=track.offset,
                    snr=track.snr
                )
                for track in self.tracks
            ]
            return MixedCut(id=self.id, tracks=new_tracks)

    def map_supervisions(self, transform_fn: Callable[[SupervisionSegment], SupervisionSegment]) -> AnyCut:
        """
        Modify the SupervisionSegments by `transform_fn` of this MixedCut.

        :param transform_fn: a function that modifies a supervision as an argument.
        :return: a modified MixedCut.
        """
        new_mixed_cut = fastcopy(self)
        for track in new_mixed_cut.tracks:
            track.cut.supervisions = [segment.map(transform_fn) for segment in track.cut.supervisions]
        return new_mixed_cut

    def filter_supervisions(self, predicate: Callable[[SupervisionSegment], bool]) -> AnyCut:
        """
        Modify cut to store only supervisions accepted by `predicate`

        Example:
            >>> cut = cut.filter_supervisions(lambda s: s.id in supervision_ids)
            >>> cut = cut.filter_supervisions(lambda s: s.duration < 5.0)
            >>> cut = cut.filter_supervisions(lambda s: s.text is not None)

        :param predicate: A callable that accepts `SupervisionSegment` and returns bool
        :return: a modified Cut
        """
        new_mixed_cut = fastcopy(self)
        for track in new_mixed_cut.tracks:
            track.cut = track.cut.filter_supervisions(predicate)
        return new_mixed_cut

    @staticmethod
    def from_dict(data: dict) -> 'MixedCut':
        return MixedCut(id=data['id'], tracks=[MixTrack.from_dict(track) for track in data['tracks']])

    def with_features_path_prefix(self, path: Pathlike) -> 'MixedCut':
        if not self.has_features:
            return self
        return MixedCut(
            id=self.id,
            tracks=[fastcopy(t, cut=t.cut.with_features_path_prefix(path)) for t in self.tracks]
        )

    def with_recording_path_prefix(self, path: Pathlike) -> 'MixedCut':
        if not self.has_recording:
            return self
        return MixedCut(
            id=self.id,
            tracks=[fastcopy(t, cut=t.cut.with_recording_path_prefix(path)) for t in self.tracks]
        )

    @property
    def _first_non_padding_cut(self) -> Cut:
        return [t.cut for t in self.tracks if not isinstance(t.cut, PaddingCut)][0]


@dataclass
class CutSet(JsonMixin, YamlMixin, Sequence[AnyCut]):
    """
    CutSet combines features with their corresponding supervisions.
    It may have wider span than the actual supervisions, provided the features for the whole span exist.
    It is the basic building block of PyTorch-style Datasets for speech/audio processing tasks.
    """
    cuts: Dict[str, AnyCut]

    @property
    def mixed_cuts(self) -> Dict[str, MixedCut]:
        return {id_: cut for id_, cut in self.cuts.items() if isinstance(cut, MixedCut)}

    @property
    def simple_cuts(self) -> Dict[str, Cut]:
        return {id_: cut for id_, cut in self.cuts.items() if isinstance(cut, Cut)}

    @property
    def ids(self) -> Iterable[str]:
        return self.cuts.keys()

    @property
    def speakers(self) -> FrozenSet[str]:
        return frozenset(supervision.speaker for cut in self for supervision in cut.supervisions)

    @staticmethod
    def from_cuts(cuts: Iterable[AnyCut]) -> 'CutSet':
        return CutSet(cuts=index_by_id_and_check(cuts))

    @staticmethod
    def from_manifests(
            recordings: Optional[RecordingSet] = None,
            supervisions: Optional[SupervisionSet] = None,
            features: Optional[FeatureSet] = None
    ) -> 'CutSet':
        """
        Create a CutSet from any combination of supervision, feature and recording manifests.
        At least one of ``recording_set`` or ``feature_set`` is required.
        The Cut boundaries correspond to those found in the ``feature_set``, when available,
        otherwise to those found in the ``recording_set``
        When a ``supervision_set`` is provided, we'll attach to the Cut all supervisions that
        have a matching recording ID and are fully contained in the Cut's boundaries.
        """
        assert features is not None or recordings is not None, \
            "At least one of feature_set and recording_set has to be provided."
        sup_ok, feat_ok, rec_ok = supervisions is not None, features is not None, recordings is not None
        if feat_ok:
            # Case I: Features are provided.
            # Use features to determine the cut boundaries and attach recordings and supervisions as available.
            return CutSet.from_cuts(
                Cut(
                    id=str(uuid4()),
                    start=feats.start,
                    duration=feats.duration,
                    channel=feats.channels,
                    features=feats,
                    recording=recordings[feats.recording_id] if rec_ok else None,
                    # The supervisions' start times are adjusted if the features object starts at time other than 0s.
                    supervisions=list(supervisions.find(
                        recording_id=feats.recording_id,
                        channel=feats.channels,
                        start_after=feats.start,
                        end_before=feats.end,
                        adjust_offset=True
                    )) if sup_ok else []
                )
                for feats in features
            )
        # Case II: Recordings are provided (and features are not).
        # Use recordings to determine the cut boundaries.
        return CutSet.from_cuts(
            Cut(
                id=str(uuid4()),
                start=0,
                duration=recording.duration,
                channel=channel,
                recording=recording,
                supervisions=list(supervisions.find(
                    recording_id=recording.id,
                    channel=channel
                )) if sup_ok else []
            )
            for recording in recordings
            # A single cut always represents a single channel. When a recording has multiple channels,
            # we create a new cut for each channel separately.
            for channel in recording.channel_ids
        )

    @staticmethod
    def from_dicts(data: Iterable[dict]) -> 'CutSet':
        def deserialize_one(raw_cut: dict) -> AnyCut:
            cut_type = raw_cut.pop('type')
            if cut_type == 'Cut':
                return Cut.from_dict(raw_cut)
            if cut_type == 'MixedCut':
                return MixedCut.from_dict(raw_cut)
            raise ValueError(f"Unexpected cut type during deserialization: '{cut_type}'")

        return CutSet.from_cuts(deserialize_one(cut) for cut in data)

    def to_dicts(self) -> List[dict]:
        return [{**asdict_nonull(cut), 'type': type(cut).__name__} for cut in self]

    def describe(self) -> None:
        """
        Print a message describing details about the ``CutSet`` - the number of cuts and the
        duration statistics, including the total duration and the percentage of speech segments.

        Example output:
            Cuts count: 547
            Total duration (hours): 326.4
            Speech duration (hours): 79.6 (24.4%)
            ***
            Duration statistics (seconds):
            mean    2148.0
            std      870.9
            min      477.0
            25%     1523.0
            50%     2157.0
            75%     2423.0
            max     5415.0
            dtype: float64
        """
        import pandas as pd
        durations = pd.Series([c.duration for c in self])
        speech_durations = pd.Series([s.trim(c.duration).duration for c in self for s in c.supervisions])
        total_sum = durations.sum()
        speech_sum = speech_durations.sum()
        print('Cuts count:', len(self))
        print(f'Total duration (hours): {total_sum / 3600:.1f}')
        print(f'Speech duration (hours): {speech_sum / 3600:.1f} ({speech_sum / total_sum:.1%})')
        print('***')
        print('Duration statistics (seconds):')
        with pd.option_context('precision', 1):
            print(durations.describe().drop('count'))

<<<<<<< HEAD
    def add_supervision(
            self,
            supervisions: SupervisionSet,
    ) -> 'CutSet':
        """
        Return a new CutSet by replacing the existing supervision with the new supervision
        provided, or adding a supervision if none existed previously.
        """
        assert supervisions is not None, \
            "A supervision_set has to be provided."
        return CutSet.from_cuts(
            fastcopy(
                    cut,
                    supervisions=list(supervisions.find(
                        recording_id=cut.recording.id,
                        channel=cut.channel
                    )))
            for cut in self
        )

    def split(self, num_splits: int, randomize: bool = False) -> List['CutSet']:
=======
    def split(self, num_splits: int, shuffle: bool = False) -> List['CutSet']:
>>>>>>> 6ef217f3
        """
        Split the ``CutSet`` into ``num_splits`` pieces of equal size.

        :param num_splits: Requested number of splits.
        :param shuffle: Optionally shuffle the cuts order first.
        :return: A list of ``CutSet`` pieces.
        """
        return [
            CutSet.from_cuts(subset) for subset in
            split_sequence(self, num_splits=num_splits, shuffle=shuffle)
        ]

    def subset(self, supervision_ids: Optional[Iterable[str]] = None) -> 'CutSet':
        """
        Return a new CutSet with Cuts containing only `supervision_ids`.

        Cuts without supervisions are removed.

        Example:
            >>> cuts = CutSet.from_yaml('path/to/cuts')
            >>> train_set = cuts.subset(supervision_ids=train_ids)
            >>> test_set = cuts.subset(supervision_ids=test_ids)

        :param supervision_ids: List of `supervision_ids` to keep
        :return: a CutSet with filtered supervisions
        """

        # remove cuts without supervisions
        supervision_ids = set(supervision_ids)
        return CutSet.from_cuts(
            cut.filter_supervisions(lambda s: s.id in supervision_ids) for cut in self
            if any(s.id in supervision_ids for s in cut.supervisions)
        )

    def filter_supervisions(self, predicate: Callable[[SupervisionSegment], bool]) -> 'CutSet':
        """
        Return a new CutSet with Cuts containing only `SupervisionSegments` satisfying `predicate`

        Cuts without supervisions are preserved

        Example:
            >>> cuts = CutSet.from_yaml('path/to/cuts')
            >>> at_least_five_second_supervisions = cuts.filter_supervisions(lambda s: s.duration >= 5)

        :param predicate: A callable that accepts `SupervisionSegment` and returns bool
        :return: a CutSet with filtered supervisions
        """
        return CutSet.from_cuts(
            cut.filter_supervisions(predicate) for cut in self
        )

    def filter(self, predicate: Callable[[AnyCut], bool]) -> 'CutSet':
        """
        Return a new CutSet with the Cuts that satisfy the `predicate`.

        :param predicate: a function that takes a cut as an argument and returns bool.
        :return: a filtered CutSet.
        """
        return CutSet.from_cuts(cut for cut in self if predicate(cut))

    def trim_to_supervisions(self) -> 'CutSet':
        """
        Return a new CutSet with Cuts that have identical spans as their supervisions.

        :return: a ``CutSet``.
        """
        supervisions_index = self.index_supervisions(index_mixed_tracks=True)
        return CutSet.from_cuts(
            cut.truncate(offset=segment.start, duration=segment.duration,
                         _supervisions_index=supervisions_index)
            for cut in self
            for segment in cut.supervisions
        )

    def trim_to_unsupervised_segments(self) -> 'CutSet':
        """
        Return a new CutSet with Cuts created from segments that have no supervisions (likely
        silence or noise).

        :return: a ``CutSet``.
        """
        cuts = []
        for cut in self:
            segments = []
            supervisions = sorted(cut.supervisions, key=lambda s: s.start)
            # Check if there is an unsupervised segment at the start of the cut,
            # before the first supervision.
            if supervisions[0].start > 0:
                segments.append((0, supervisions[0].start))
            # Check if there are unsupervised segments between the supervisions.
            for left, right in sliding_window(2, supervisions):
                if overlaps(left, right) or left.end == right.start:
                    continue
                segments.append((left.end, right.start))
            # Check if there is an unsupervised segment after the last supervision,
            # before the cut ends.
            if supervisions[-1].end < cut.duration:
                segments.append((supervisions[-1].end, cut.duration))
            # Create cuts from all found unsupervised segments.
            for start, end in segments:
                cuts.append(cut.truncate(offset=start, duration=end - start))
        return CutSet.from_cuts(cuts)

    def mix_same_recording_channels(self) -> 'CutSet':
        """
        Find cuts that come from the same recording and have matching start and end times, but
        represent different channels. Then, mix them together (in matching groups) and return
        a new ``CutSet`` that contains their mixes. This is useful for processing microphone array
        recordings.

        It is intended to be used as the first operation after creating a new ``CutSet`` (but
        might also work in other circumstances, e.g. if it was cut to windows first).

        Example:
            >>> ami = prepare_ami('path/to/ami')
            >>> cut_set = CutSet.from_manifests(recordings=ami['train']['recordings'])
            >>> multi_channel_cut_set = cut_set.mix_same_recording_channels()

        In the AMI example, the ``multi_channel_cut_set`` will yield MixedCuts that hold all single-channel
        Cuts together.
        """
        if self.mixed_cuts:
            raise ValueError("This operation is not applicable to CutSet's containing MixedCut's.")
        groups = groupby(lambda cut: (cut.recording.id, cut.start, cut.end), self)
        return CutSet.from_cuts(mix_cuts(cuts) for cuts in groups.values())

    def sort_by_duration(self, ascending: bool = False) -> 'CutSet':
        """Sort the CutSet according to cuts duration. Descending by default."""
        return CutSet.from_cuts(sorted(self, key=(lambda cut: cut.duration), reverse=not ascending))

    def index_supervisions(self, index_mixed_tracks: bool = False) -> Dict[str, IntervalTree]:
        """
        Create a two-level index of supervision segments. It is a mapping from a Cut's ID to an
        interval tree that contains the supervisions of that Cut.

        The interval tree can be efficiently queried for overlapping and/or enveloping segments.
        It helps speed up some operations on Cuts of very long recordings (1h+) that contain many
        supervisions.

        :param index_mixed_tracks: Should the tracks of MixedCut's be indexed as additional, separate entries.
        :return: a mapping from Cut ID to an interval tree of SupervisionSegments.
        """
        indexed = {
            cut.id: IntervalTree(Interval(s.start, s.end, s) for s in cut.supervisions)
            for cut in self
        }
        if index_mixed_tracks:
            for cut in self:
                if isinstance(cut, MixedCut):
                    for track in cut.tracks:
                        indexed[track.cut.id] = IntervalTree(
                            Interval(s.start, s.end, s) for s in track.cut.supervisions)
        return indexed

    def pad(
            self,
            duration: Seconds = None,
    ) -> 'CutSet':
        """
        Return a new CutSet with Cuts padded to ``duration`` in seconds.
        Cuts longer than ``duration`` will not be affected.
        Cuts will be padded to the right (i.e. after the signal).
        :param duration: The cuts minimal duration after padding.
        When not specified, we'll choose the duration of the longest cut in the CutSet.
        :return: A padded CutSet.
        """
        if duration is None:
            duration = max(cut.duration for cut in self)
        return CutSet.from_cuts(cut.pad(duration=duration) for cut in self)

    def truncate(
            self,
            max_duration: Seconds,
            offset_type: str,
            keep_excessive_supervisions: bool = True,
            preserve_id: bool = False
    ) -> 'CutSet':
        """
        Return a new CutSet with the Cuts truncated so that their durations are at most `max_duration`.
        Cuts shorter than `max_duration` will not be changed.
        :param max_duration: float, the maximum duration in seconds of a cut in the resulting manifest.
        :param offset_type: str, can be:
        - 'start' => cuts are truncated from their start;
        - 'end' => cuts are truncated from their end minus max_duration;
        - 'random' => cuts are truncated randomly between their start and their end minus max_duration
        :param keep_excessive_supervisions: bool. When a cut is truncated in the middle of a supervision segment,
        should the supervision be kept.
        :param preserve_id: bool. Should the truncated cut keep the same ID or get a new, random one.
        :return: a new CutSet instance with truncated cuts.
        """
        truncated_cuts = []
        for cut in self:
            if cut.duration <= max_duration:
                truncated_cuts.append(cut)
                continue

            def compute_offset():
                if offset_type == 'start':
                    return 0.0
                last_offset = cut.duration - max_duration
                if offset_type == 'end':
                    return last_offset
                if offset_type == 'random':
                    return random.uniform(0.0, last_offset)
                raise ValueError(f"Unknown 'offset_type' option: {offset_type}")

            truncated_cuts.append(cut.truncate(
                offset=compute_offset(),
                duration=max_duration,
                keep_excessive_supervisions=keep_excessive_supervisions,
                preserve_id=preserve_id
            ))
        return CutSet.from_cuts(truncated_cuts)

    def cut_into_windows(self, duration: Seconds, keep_excessive_supervisions: bool = True) -> 'CutSet':
        """
        Return a new ``CutSet``, made by traversing each ``Cut`` in windows of ``duration`` seconds and
        creating new ``Cut`` out of them.

        The last window might have a shorter duration if there was not enough audio, so you might want to
        use either ``.filter()`` or ``.pad()`` afterwards to obtain a uniform duration ``CutSet``.

        :param duration: Desired duration of the new cuts in seconds.
        :param keep_excessive_supervisions: bool. When a cut is truncated in the middle of a supervision segment,
            should the supervision be kept.
        :return: a new CutSet with cuts made from shorter duration windows.
        """
        new_cuts = []
        for cut in self:
            n_windows = ceil(cut.duration / duration)
            for i in range(n_windows):
                new_cuts.append(cut.truncate(
                    offset=duration * i,
                    duration=duration,
                    keep_excessive_supervisions=keep_excessive_supervisions
                ))
        return CutSet.from_cuts(new_cuts)

    def perturb_speed(self, factor: float, affix_id: bool = True) -> 'CutSet':
        return self.map(lambda cut: cut.perturb_speed(factor=factor, affix_id=affix_id))

    def compute_and_store_features(
            self,
            extractor: FeatureExtractor,
            storage_path: Pathlike,
            num_jobs: Optional[int] = None,
            augment_fn: Optional[AugmentFn] = None,
            storage_type: Type[FW] = LilcomFilesWriter,
            executor: Optional[Executor] = None,
            mix_eagerly: bool = True,
            progress_bar: bool = True,
    ) -> 'CutSet':
        """
        Extract features for all cuts, possibly in parallel,
        and store them using the specified storage object.

        Examples:

            Extract fbank features on one machine using 8 processes,
            store each array in a separate file with lilcom compression:

            >>> cuts = CutSet(...)
            ... cuts.compute_and_store_features(
            ...     extractor=Fbank(),
            ...     storage_path='feats',
            ...     num_jobs=8
            ... )

            Extract fbank features on one machine using 8 processes,
            store arrays partitioned in 8 HDF5 files with lilcom compression:

            >>> cuts = CutSet(...)
            ... cuts.compute_and_store_features(
            ...     extractor=Fbank(),
            ...     storage_path='feats',
            ...     num_jobs=8,
            ...     storage_type=LilcomHdf5Writer
            ... )

            Extract fbank features on multiple machines using a Dask cluster
            with 80 jobs,
            store arrays partitioned in 80 HDF5 files with lilcom compression:

            >>> from distributed import Client
            ... cuts = CutSet(...)
            ... cuts.compute_and_store_features(
            ...     extractor=Fbank(),
            ...     storage_path='feats',
            ...     num_jobs=80,
            ...     storage_type=LilcomHdf5Writer,
            ...     executor=Client(...)
            ... )

        :param extractor: A ``FeatureExtractor`` instance
            (either Lhotse's built-in or a custom implementation).
        :param storage_path: The path to location where we will store the features.
            The exact type and layout of stored files will be dictated by the
            ``storage_type`` argument.
        :param num_jobs: The number of parallel processes used to extract the features.
            We will internally split the CutSet into this many chunks
            and process each chunk in parallel.
        :param augment_fn: an optional callable used for audio augmentation.
            Be careful with the types of augmentations used: if they modify
            the start/end/duration times of the cut and its supervisions,
            you will end up with incorrect supervision information when using this API.
            E.g. for speed perturbation, use ``CutSet.perturb_speed()`` instead.
        :param storage_type: a ``FeaturesWriter`` subclass type.
            It determines how the featurs are stored to disk,
            e.g. separate file per array, HDF5 files with multiple arrays, etc.
        :param executor: when provided, will be used to parallelize the feature extraction process.
            By default, we will instantiate a ProcessPoolExecutor.
            Learn more about the ``Executor`` API at
            https://lhotse.readthedocs.io/en/latest/parallelism.html
        :param mix_eagerly: Related to how the features are extracted for ``MixedCut``
            instances, if any are present.
            When False, extract and store the features for each track separately,
            and mix them dynamically when loading the features.
            When True, mix the audio first and store the mixed features,
            returning a new ``Cut`` instance with the same ID.
            The returned ``Cut`` will not have a ``Recording`` attached.
        :param progress_bar: Should a progress bar be displayed (automatically turned off
            for parallel computation).
        :return: Returns a new ``CutSet`` with ``Features`` manifests attached to the cuts.
        """
        from lhotse.manipulation import combine
        from cytoolz import identity

        # Pre-conditions and args setup
        progress = identity  # does nothing, unless we overwrite it with an actual prog bar
        if num_jobs is None:
            num_jobs = 1
        if num_jobs == 1 and executor is not None:
            logging.warning('Executor argument was passed but num_jobs set to 1: '
                            'we will ignore the executor and use non-parallel execution.')
            executor = None

        # Non-parallel execution
        if executor is None and num_jobs == 1:
            if progress_bar:
                progress = partial(
                    tqdm, desc='Extracting and storing features', total=len(self)
                )
            with storage_type(storage_path) as storage:
                return CutSet.from_cuts(
                    progress(
                        cut.compute_and_store_features(
                            extractor=extractor,
                            storage=storage,
                            augment_fn=augment_fn,
                            mix_eagerly=mix_eagerly
                        ) for cut in self
                    )
                )

        # We are now sure that "storage_path" will be the root for
        # multiple feature storages - we can create it as a directory
        storage_path = Path(storage_path)
        storage_path.mkdir(parents=True, exist_ok=True)

        # Parallel execution: prepare the CutSet splits
        cut_sets = self.split(num_jobs, shuffle=True)

        # Initialize the default executor if None was given
        if executor is None:
            executor = ProcessPoolExecutor(num_jobs)

        # Submit the chunked tasks to parallel workers.
        # Each worker runs the non-parallel version of this function inside.
        futures = [
            executor.submit(
                CutSet.compute_and_store_features,
                cs,
                extractor=extractor,
                storage_path=storage_path / f'feats-{i}',
                augment_fn=augment_fn,
                storage_type=storage_type,
                mix_eagerly=mix_eagerly,
                # Disable individual workers progress bars for readability
                progress_bar=False
            )
            for i, cs in enumerate(cut_sets)
        ]

        if progress_bar:
            progress = partial(
                tqdm, desc='Extracting and storing features (chunks progress)', total=len(futures)
            )

        cuts_with_feats = combine(progress(f.result() for f in futures))
        return cuts_with_feats

    def compute_global_feature_stats(
            self,
            storage_path: Optional[Pathlike] = None,
            max_cuts: Optional[int] = None
    ) -> Dict[str, np.ndarray]:
        """
        Compute the global means and standard deviations for each feature bin in the manifest.
        It follows the implementation in scikit-learn:
        https://github.com/scikit-learn/scikit-learn/blob/0fb307bf39bbdacd6ed713c00724f8f871d60370/sklearn/utils/extmath.py#L715
        which follows the paper:
        "Algorithms for computing the sample variance: analysis and recommendations", by Chan, Golub, and LeVeque.

        :param storage_path: an optional path to a file where the stats will be stored with pickle.
        :param max_cuts: optionally, limit the number of cuts used for stats estimation. The cuts will be
            selected randomly in that case.
        :return a dict of ``{'norm_means': np.ndarray, 'norm_stds': np.ndarray}`` with the
            shape of the arrays equal to the number of feature bins in this manifest.
        """
        have_features = [cut.has_features for cut in self]
        if not any(have_features):
            raise ValueError("Could not find any features in this CutSet; did you forget to extract them?")
        if not all(have_features):
            logging.warning(
                f'Computing global stats: only {sum(have_features)}/{len(have_features)} cuts have features.'
            )
        return compute_global_stats(
            # islice(X, 50) is like X[:50] except it works with lazy iterables
            feature_manifests=islice(
                (cut.features for cut in self if cut.has_features),
                max_cuts if max_cuts is not None else len(self)
            ),
            storage_path=storage_path
        )

    def with_features_path_prefix(self, path: Pathlike) -> 'CutSet':
        return CutSet.from_cuts(c.with_features_path_prefix(path) for c in self)

    def with_recording_path_prefix(self, path: Pathlike) -> 'CutSet':
        return CutSet.from_cuts(c.with_recording_path_prefix(path) for c in self)

    def map(self, transform_fn: Callable[[AnyCut], AnyCut]) -> 'CutSet':
        """
        Modify the cuts in this ``CutSet`` and return a new ``CutSet``.

        :param transform_fn: A callable (function) that accepts a single cut instance
            and returns a single cut instance.
        :return: a new ``CutSet`` with modified cuts.
        """

        def verified(mapped: Any) -> AnyCut:
            assert isinstance(mapped, (Cut, MixedCut, PaddingCut)), \
                "The callable passed to CutSet.map() must return a Cut class instance."
            return mapped

        return CutSet.from_cuts(verified(transform_fn(c)) for c in self)

    def modify_ids(self, transform_fn: Callable[[str], str]) -> 'CutSet':
        """
        Modify the IDs of cuts in this ``CutSet``.
        Useful when combining multiple ``CutSet``s that were created from a single source,
        but contain features with different data augmentations techniques.

        :param transform_fn: A callable (function) that accepts a string (cut ID) and returns
        a new string (new cut ID).
        :return: a new ``CutSet`` with cuts with modified IDs.
        """
        return CutSet.from_cuts(c.with_id(transform_fn(c.id)) for c in self)

    def map_supervisions(self, transform_fn: Callable[[SupervisionSegment], SupervisionSegment]) -> 'CutSet':
        """
        Modify the SupervisionSegments by `transform_fn` in this CutSet.

        :param transform_fn: a function that modifies a supervision as an argument.
        :return: a new, modified CutSet.
        """
        return CutSet.from_cuts(cut.map_supervisions(transform_fn) for cut in self)

    def transform_text(self, transform_fn: Callable[[str], str]) -> 'CutSet':
        """
        Return a copy of this ``CutSet`` with all ``SupervisionSegments`` text transformed with ``transform_fn``.
        Useful for text normalization, phonetic transcription, etc.

        :param transform_fn: a function that accepts a string and returns a string.
        :return: a new, modified CutSet.
        """
        return self.map_supervisions(lambda s: s.transform_text(transform_fn))

    def __repr__(self) -> str:
        return f'CutSet(len={len(self)})'

    def __contains__(self, item: Union[str, Cut, MixedCut]) -> bool:
        if isinstance(item, str):
            return item in self.cuts
        else:
            return item.id in self.cuts

    def __getitem__(self, cut_id_or_index: Union[int, str]) -> 'AnyCut':
        if isinstance(cut_id_or_index, str):
            return self.cuts[cut_id_or_index]
        # ~100x faster than list(dict.values())[index] for 100k elements
        return next(val for idx, val in enumerate(self.cuts.values()) if idx == cut_id_or_index)

    def __len__(self) -> int:
        return len(self.cuts)

    def __iter__(self) -> Iterable[AnyCut]:
        return iter(self.cuts.values())

    def __add__(self, other: 'CutSet') -> 'CutSet':
        assert not set(self.cuts.keys()).intersection(other.cuts.keys()), "Conflicting IDs when concatenating CutSets!"
        return CutSet(cuts={**self.cuts, **other.cuts})


def make_windowed_cuts_from_features(
        feature_set: FeatureSet,
        cut_duration: Seconds,
        cut_shift: Optional[Seconds] = None,
        keep_shorter_windows: bool = False
) -> CutSet:
    """
    Converts a FeatureSet to a CutSet by traversing each Features object in - possibly overlapping - windows, and
    creating a Cut out of that area. By default, the last window in traversal will be discarded if it cannot satisfy
    the `cut_duration` requirement.

    :param feature_set: a FeatureSet object.
    :param cut_duration: float, duration of created Cuts in seconds.
    :param cut_shift: optional float, specifies how many seconds are in between the starts of consecutive windows.
        Equals `cut_duration` by default.
    :param keep_shorter_windows: bool, when True, the last window will be used to create a Cut even if
        its duration is shorter than `cut_duration`.
    :return: a CutSet object.
    """
    if cut_shift is None:
        cut_shift = cut_duration
    round_fn = ceil if keep_shorter_windows else floor
    cuts = []
    for features in feature_set:
        # Determine the number of cuts, depending on `keep_shorter_windows` argument.
        # When its true, we'll want to include the residuals in the output; otherwise,
        # we provide only full duration cuts.
        n_cuts = round_fn(features.duration / cut_shift)
        if (n_cuts - 1) * cut_shift + cut_duration > features.duration and not keep_shorter_windows:
            n_cuts -= 1
        for idx in range(n_cuts):
            offset = features.start + idx * cut_shift
            duration = min(cut_duration, features.end - offset)
            cuts.append(
                Cut(
                    id=str(uuid4()),
                    start=offset,
                    duration=duration,
                    channel=features.channels,
                    features=features,
                    supervisions=[]
                )
            )
    return CutSet.from_cuts(cuts)


def mix(
        reference_cut: AnyCut,
        mixed_in_cut: AnyCut,
        offset: Seconds = 0,
        snr: Optional[Decibels] = None
) -> MixedCut:
    """
    Overlay, or mix, two cuts. Optionally the `mixed_in_cut` may be shifted by `offset` seconds
    and scaled down (positive SNR) or scaled up (negative SNR).
    Returns a MixedCut, which contains both cuts and the mix information.
    The actual feature mixing is performed during the call to ``MixedCut.load_features()``.

    :param reference_cut: The reference cut for the mix - offset and snr are specified w.r.t this cut.
    :param mixed_in_cut: The mixed-in cut - it will be offset and rescaled to match the offset and snr parameters.
    :param offset: How many seconds to shift the ``mixed_in_cut`` w.r.t. the ``reference_cut``.
    :param snr: Desired SNR of the `right_cut` w.r.t. the `left_cut` in the mix.
    :return: A MixedCut instance.
    """
    if any(isinstance(cut, PaddingCut) for cut in (reference_cut, mixed_in_cut)) and snr is not None:
        warnings.warn('You are mixing cuts to a padding cut with a specified SNR - '
                      'the resulting energies would be extremely low or high. '
                      'We are setting snr to None, so that the original signal energies will be retained instead.')
        snr = None

    if reference_cut.num_features is not None:
        assert reference_cut.num_features == mixed_in_cut.num_features, "Cannot mix cuts with different feature " \
                                                                        "dimensions. "
    assert offset <= reference_cut.duration, f"Cannot mix cut '{mixed_in_cut.id}' with offset {offset}," \
                                             f" which is greater than cuts {reference_cut.id} duration" \
                                             f" of {reference_cut.duration}"
    # When the left_cut is a MixedCut, take its existing tracks, otherwise create a new track.
    old_tracks = (
        reference_cut.tracks
        if isinstance(reference_cut, MixedCut)
        else [MixTrack(cut=reference_cut)]
    )
    # When the right_cut is a MixedCut, adapt its existing tracks with the new offset and snr,
    # otherwise create a new track.
    new_tracks = (
        [
            MixTrack(
                cut=track.cut,
                offset=round(track.offset + offset, ndigits=8),
                snr=(
                    # When no new SNR is specified, retain whatever was there in the first place.
                    track.snr if snr is None
                    # When new SNR is specified but none was specified before, assign the new SNR value.
                    else snr if track.snr is None
                    # When both new and previous SNR were specified, assign their sum,
                    # as the SNR for each track is defined with regard to the first track energy.
                    else track.snr + snr if snr is not None and track is not None
                    # When no SNR was specified whatsoever, use none.
                    else None
                )
            ) for track in mixed_in_cut.tracks
        ]
        if isinstance(mixed_in_cut, MixedCut)
        else [MixTrack(cut=mixed_in_cut, offset=offset, snr=snr)]
    )
    return MixedCut(
        id=str(uuid4()),
        tracks=old_tracks + new_tracks
    )


def append(
        left_cut: AnyCut,
        right_cut: AnyCut,
        snr: Optional[Decibels] = None
) -> MixedCut:
    """Helper method for functional-style appending of Cuts."""
    return left_cut.append(right_cut, snr=snr)


def mix_cuts(cuts: Iterable[AnyCut]) -> MixedCut:
    """Return a MixedCut that consists of the input Cuts mixed with each other as-is."""
    # The following is a fold (accumulate/aggregate) operation; it starts with cuts[0], and mixes it with cuts[1];
    #  then takes their mix and mixes it with cuts[2]; and so on.
    return reduce(mix, cuts)


def append_cuts(cuts: Iterable[AnyCut]) -> AnyCut:
    """Return a MixedCut that consists of the input Cuts appended to each other as-is."""
    # The following is a fold (accumulate/aggregate) operation; it starts with cuts[0], and appends cuts[1] to it;
    #  then takes their it concatenation and appends cuts[2] to it; and so on.
    return reduce(append, cuts)<|MERGE_RESOLUTION|>--- conflicted
+++ resolved
@@ -1292,31 +1292,7 @@
         with pd.option_context('precision', 1):
             print(durations.describe().drop('count'))
 
-<<<<<<< HEAD
-    def add_supervision(
-            self,
-            supervisions: SupervisionSet,
-    ) -> 'CutSet':
-        """
-        Return a new CutSet by replacing the existing supervision with the new supervision
-        provided, or adding a supervision if none existed previously.
-        """
-        assert supervisions is not None, \
-            "A supervision_set has to be provided."
-        return CutSet.from_cuts(
-            fastcopy(
-                    cut,
-                    supervisions=list(supervisions.find(
-                        recording_id=cut.recording.id,
-                        channel=cut.channel
-                    )))
-            for cut in self
-        )
-
-    def split(self, num_splits: int, randomize: bool = False) -> List['CutSet']:
-=======
     def split(self, num_splits: int, shuffle: bool = False) -> List['CutSet']:
->>>>>>> 6ef217f3
         """
         Split the ``CutSet`` into ``num_splits`` pieces of equal size.
 
