--- conflicted
+++ resolved
@@ -10,16 +10,12 @@
 from intervaltree import IntervalTree
 
 from lhotse.audio import AudioMixer, Recording, audio_energy, torchaudio_save_flac_safe
-<<<<<<< HEAD
-from lhotse.augmentation import AudioTransform, AugmentFn, ReverbWithImpulseResponse
-=======
 from lhotse.augmentation import (
     AudioTransform,
     AugmentFn,
     LoudnessNormalization,
     ReverbWithImpulseResponse,
 )
->>>>>>> ab186822
 from lhotse.cut.base import Cut
 from lhotse.cut.data import DataCut
 from lhotse.cut.padding import PaddingCut
