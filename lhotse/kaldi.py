--- conflicted
+++ resolved
@@ -84,11 +84,7 @@
     recordings = load_kaldi_text_mapping(path / "wav.scp", must_exist=True)
     reco2dur = path / "reco2dur"
     if use_reco2dur and reco2dur.is_file():
-<<<<<<< HEAD
-        durations = load_kaldi_text_mapping(reco2dur)
-=======
         durations = load_kaldi_text_mapping(reco2dur, float_vals=True)
->>>>>>> dfc8e6d1
         assert len(durations) == len(recordings), (
             "The duration file reco2dur does not "
             "have the same length as the  wav.scp file"
