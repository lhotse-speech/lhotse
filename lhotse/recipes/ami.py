"""
The data prepare recipe for the AMI Meeting Corpus.

The AMI Meeting Corpus consists of 100 hours of meeting recordings. The recordings use a range of signals
synchronized to a common timeline. These include close-talking and far-field microphones, individual and room-view
video cameras, and output from a slide projector and an electronic whiteboard. During the meetings, the participants
also have unsynchronized pens available to them that record what is written. The meetings were recorded in English
using three different rooms with different acoustic properties, and include mostly non-native speakers." See
http://groups.inf.ed.ac.uk/ami/corpus/overview.shtml for more details.

There are several microphone settings in AMI corpus:
-- IHM: Individual Headset Microphones
-- SDM: Single Distant Microphone
-- MDM: Multiple Distant Microphones

In this recipe, IHM, IHM-Mix, and SDM settings are supported.
"""

from collections import defaultdict
from gzip import GzipFile

import logging
import re
import soundfile
import urllib.request
<<<<<<< HEAD
import zipfile
from collections import defaultdict
import xml.etree.ElementTree as ET
from gzip import GzipFile
from pathlib import Path
from typing import Dict, List, NamedTuple, Optional, Union, Tuple

# Workaround for SoundFile (torchaudio dep) raising exception when a native library, libsndfile1, is not installed.
# Read-the-docs does not allow to modify the Docker containers used to build documentation...
from tqdm.auto import tqdm
import soundfile as sf

=======
from pathlib import Path
# Workaround for SoundFile (torchaudio dep) raising exception when a native library, libsndfile1, is not installed.
# Read-the-docs does not allow to modify the Docker containers used to build documentation...
from tqdm.auto import tqdm
from typing import Dict, List, NamedTuple, Optional, Union

from lhotse import validate_recordings_and_supervisions
>>>>>>> 6ef217f3
from lhotse.audio import AudioSource, Recording, RecordingSet
from lhotse.supervision import SupervisionSegment, SupervisionSet
from lhotse.utils import Pathlike, Seconds

# TODO: support the "mdm" microphone setting. For "sdm" we currently use Array1-01.
mics = ['ihm','ihm-mix','sdm']

# The splits are same with Kaldi's AMI recipe
split_train = (
    'EN2001a', 'EN2001b', 'EN2001d', 'EN2001e', 'EN2003a', 'EN2004a', 'EN2005a', 'EN2006a', 'EN2006b', 'EN2009b',
    'EN2009c', 'EN2009d', 'ES2002a', 'ES2002b', 'ES2002c', 'ES2002d', 'ES2003a', 'ES2003b', 'ES2003c', 'ES2003d',
    'ES2005a', 'ES2005b', 'ES2005c', 'ES2005d', 'ES2006a', 'ES2006b', 'ES2006c', 'ES2006d', 'ES2007a', 'ES2007b',
    'ES2007c', 'ES2007d', 'ES2008a', 'ES2008b', 'ES2008c', 'ES2008d', 'ES2009a', 'ES2009b', 'ES2009c', 'ES2009d',
    'ES2010a', 'ES2010b', 'ES2010c', 'ES2010d', 'ES2012a', 'ES2012b', 'ES2012c', 'ES2012d', 'ES2013a', 'ES2013b',
    'ES2013c', 'ES2013d', 'ES2014a', 'ES2014b', 'ES2014c', 'ES2014d', 'ES2015a', 'ES2015b', 'ES2015c', 'ES2015d',
    'ES2016a', 'ES2016b', 'ES2016c', 'ES2016d', 'IB4005', 'IN1001', 'IN1002', 'IN1005', 'IN1007', 'IN1008',
    'IN1009', 'IN1012', 'IN1013', 'IN1014', 'IN1016', 'IS1000a', 'IS1000b', 'IS1000c', 'IS1000d', 'IS1001a',
    'IS1001b', 'IS1001c', 'IS1001d', 'IS1002b', 'IS1002c', 'IS1002d', 'IS1003a', 'IS1003b', 'IS1003c', 'IS1003d',
    'IS1004a', 'IS1004b', 'IS1004c', 'IS1004d', 'IS1005a', 'IS1005b', 'IS1005c', 'IS1006a', 'IS1006b', 'IS1006c',
    'IS1006d', 'IS1007a', 'IS1007b', 'IS1007c', 'IS1007d', 'TS3005a', 'TS3005b', 'TS3005c', 'TS3005d', 'TS3006a',
    'TS3006b', 'TS3006c', 'TS3006d', 'TS3007a', 'TS3007b', 'TS3007c', 'TS3007d', 'TS3008a', 'TS3008b', 'TS3008c',
    'TS3008d', 'TS3009a', 'TS3009b', 'TS3009c', 'TS3009d', 'TS3010a', 'TS3010b', 'TS3010c', 'TS3010d', 'TS3011a',
    'TS3011b', 'TS3011c', 'TS3011d', 'TS3012a', 'TS3012b', 'TS3012c', 'TS3012d')

split_dev = (
    'ES2011a', 'ES2011b', 'ES2011c', 'ES2011d', 'IB4001', 'IB4002', 'IB4003', 'IB4004', 'IB4010', 'IB4011', 'IS1008a',
    'IS1008b', 'IS1008c', 'IS1008d', 'TS3004a', 'TS3004b', 'TS3004c', 'TS3004d')

split_eval = (
    'EN2002a', 'EN2002b', 'EN2002c', 'EN2002d', 'ES2004a', 'ES2004b', 'ES2004c', 'ES2004d', 'IS1009a', 'IS1009b',
    'IS1009c', 'IS1009d', 'TS3003a', 'TS3003b', 'TS3003c', 'TS3003d')

dataset_parts = {'train': split_train, 'dev': split_dev, 'eval': split_eval}


def download(
        target_dir: Pathlike = '.',
        mic: Optional[str] = 'ihm',
        force_download: Optional[bool] = False,
        url: Optional[str] = 'http://groups.inf.ed.ac.uk/ami',
        alignments: Optional[bool] = False,
) -> None:
    assert mic in mics
    target_dir = Path(target_dir)

    # Audios
    for part in tqdm(dataset_parts, desc='Downloading AMI splits'):
        for item in tqdm(dataset_parts[part], desc='Downloading sessions'):
            if mic == 'ihm':
                headset_num = 5 if item in ('EN2001a', 'EN2001d', 'EN2001e') else 4
                for m in range(headset_num):
                    wav_name = f'{item}.Headset-{m}.wav'
                    wav_url = f'{url}/AMICorpusMirror/amicorpus/{item}/audio/{wav_name}'
                    wav_dir = target_dir / 'wav_db' / item / 'audio'
                    wav_dir.mkdir(parents=True, exist_ok=True)
                    wav_path = wav_dir / wav_name
                    if force_download or not wav_path.is_file():
                        urllib.request.urlretrieve(wav_url, filename=wav_path)
            elif mic == 'ihm-mix':
                wav_name = f'{item}.Mix-Headset.wav'
                wav_url = f'{url}/AMICorpusMirror/amicorpus/{item}/audio/{wav_name}'
                wav_dir = target_dir / 'wav_db' / item / 'audio'
                wav_dir.mkdir(parents=True, exist_ok=True)
                wav_path = wav_dir / wav_name
                if force_download or not wav_path.is_file():
                    urllib.request.urlretrieve(wav_url, filename=wav_path)
            elif mic == 'sdm':
                wav_name = f'{item}.Array1-01.wav'
                wav_url = f'{url}/AMICorpusMirror/amicorpus/{item}/audio/{wav_name}'
                wav_dir = target_dir / 'wav_db' / item / 'audio'
                wav_dir.mkdir(parents=True, exist_ok=True)
                wav_path = wav_dir / wav_name
                if force_download or not wav_path.is_file():
                    urllib.request.urlretrieve(wav_url, filename=wav_path)

    # Annotations
    text_name = 'annotations.gzip'
    text_path = target_dir / text_name
    if force_download or not text_path.is_file():
        text_url = f'{url}/AMICorpusAnnotations/ami_manual_annotations_v1.6.1_export.gzip'
        urllib.request.urlretrieve(text_url, filename=text_path)

    if alignments:
        fa_name = 'word_annotations.zip'
        fa_path = target_dir / fa_name
        fa_url = f'{url}/AMICorpusAnnotations/ami_public_manual_1.6.1.zip'
        if force_download or not fa_path.is_file():
            urllib.request.urlretrieve(fa_url, filename=fa_path)


class AmiSegmentAnnotation(NamedTuple):
    text: str
    speaker: str
    gender: str
    begin_time: Seconds
    end_time: Seconds


def get_wav_name(
        mic: str,
        meet_id: str,
        channel: Optional[int] = None
) -> str:
    """
    Helper function to get wav file name, given meeting id, mic, and channel
    information.
    """
    if mic == 'ihm':
        wav_name = f'{meet_id}.Headset-{channel}.wav'
    elif mic == 'ihm-mix':
        wav_name = f'{meet_id}.Mix-Headset.wav'
    elif mic == 'sdm':
        wav_name = f'{meet_id}.Array1-01.wav'
    return wav_name


def parse_ami_annotations(gzip_file: Pathlike, mic: Optional[str]='ihm'
    ) -> Dict[str, List[AmiSegmentAnnotation]]:
    annotations = {}
    speaker_dict = {}
    channel_dict = {}

    with GzipFile(gzip_file) as f:
        for line in f:
            line = line.decode()
            line = re.sub(r'\s+$', '', line)
            line = re.sub(r'\.\.+', '', line)
            if re.match(r'^Found', line) or re.match(r'^[Oo]bs', line):
                continue
            meet_id, x, speaker, channel, transcriber_start, transcriber_end, starttime, endtime, trans, puncts_times \
                = line.split('\t')
            speaker_dict[(meet_id,x)] = speaker
            channel_dict[(meet_id,x)] = channel
            # Cleanup the transcript and split by punctuations
            trans = trans.upper()
            trans = re.sub(r' *[.,?!:]+ *', ',', trans.upper())
            trans = re.sub(r',+', ',', trans)
            trans = re.sub(r',$', '', trans)
            trans = re.split(r',', trans)

            # Time points of punctuation marks
            puncts_times = re.sub(r'-', ' ', puncts_times)
            puncts_times = re.sub(r'NaN', ' ', puncts_times)
            puncts_times = re.sub(r' +', ' ', puncts_times)

            # Unique the puncts_times and convert its items to float
            puncts_times_seen = set()
            puncts_times = [x for x in puncts_times.split() if not (x in puncts_times_seen or puncts_times_seen.add(x))]
            puncts_times = [float(t) for t in puncts_times]

            try:
                starttime = float(starttime)
                endtime = float(endtime)
                transcriber_start = float(transcriber_start)
                transcriber_end = float(transcriber_end)

                # Haven't found out why there are both 'transcriber_start' and 'starttime' columns in the
                # ami_manual_annotations_v1.6.1_export.txt and what are the differences between them. Just choose the
                # time points for the longer segments here.
                if endtime < transcriber_end:
                    endtime = transcriber_end
                if starttime > transcriber_start:
                    starttime = transcriber_start

                # Add a full stop mark if there is no punctuations
                seg_num = len(trans)
                assert seg_num > 0
                if len(puncts_times) == seg_num:
                    # In this case, the punctuation should be at the end of the sentence, so we just pop it.
                    puncts_times.pop()

                # Catches the unmatched punctuations and those time points
                assert len(puncts_times) + 1 == seg_num

                # If a punctuation mark's time point be outside of the segment, the annotation line must be invalid.
                if len(puncts_times) > 0:
                    assert starttime <= puncts_times[0] and puncts_times[-1] <= endtime

            except (ValueError, AssertionError):
                continue

            # Make the begin/end points list
            seg_btimes = [starttime] + puncts_times
            seg_btimes.pop()
            seg_times = [AmiSegmentAnnotation(
                text=t,
                speaker=speaker,
                gender=speaker[0],
                begin_time=b,
                end_time=e
            ) for t, b, e in zip(trans, seg_btimes, puncts_times)]

            wav_name = get_wav_name(mic, meet_id, int(channel))
            if wav_name not in annotations:
                 annotations[wav_name] = []
            annotations[wav_name].append(seg_times)

    return annotations, speaker_dict, channel_dict

def parse_ami_alignments(
        alignments_zip: Pathlike,
        speaker_dict: Dict[Tuple[str, str], str],
        channel_dict: Dict[Tuple[str, str], str],
        mic: Optional[str] = 'ihm'
) -> Dict[str, List[AmiSegmentAnnotation]]:
    alignments = {}
    with zipfile.ZipFile(alignments_zip, 'r') as archive:
        for file in archive.namelist():
            if file.startswith('words/') and file[-1] != '/':
                meet_id, x, _, _ = file.split('/')[1].split('.')
                # Get speaker and channel from the XML file name. Some of them
                # may not be present in the annotations (so we ignore those)
                try:
                    spk = speaker_dict[(meet_id,x)]
                    channel = channel_dict[(meet_id, x)]
                except:
                    logging.warning(f'{meet_id}.{x} present in alignments but not in '
                                    f'annotations. Removing from alignments.')
                    continue
                tree = ET.parse(archive.open(file))
                seg_times = []
                for child in tree.getroot():
                    # If the alignment does not contain start or end time info,
                    # ignore them. Also, only consider words or vocal sounds
                    # in the alignment XML files.
                    if 'starttime' not in child.attrib or 'endtime' not in child.attrib or \
                        child.tag not in ['w','vocalsound']:
                        continue
                    text = child.text if child.tag == 'w' else child.attrib['type']
                    seg_times.append(AmiSegmentAnnotation(
                        text=text,
                        speaker=spk,
                        gender=spk[0],
                        begin_time=float(child.attrib['starttime']),
                        end_time=float(child.attrib['endtime'])))
                
                wav_name = get_wav_name(mic, meet_id, channel)
                if wav_name not in alignments:
                    alignments[wav_name] = []
                alignments[wav_name].append(seg_times)
    return alignments

# Since IHM audio requires grouping multiple channels of AudioSource into
# one Recording, we separate it from preparation of SDM and IHM-mix, since
# they do not require such grouping.
def prepare_audio_ihm(
        audio_paths: List[Pathlike],
        annotations: Dict[str, List[AmiSegmentAnnotation]],
        alignments: Optional[Dict[str, List[AmiSegmentAnnotation]]] = None
) -> Dict[str, RecordingSet]:
    # Group together multiple channels from the same session.
    # We will use that to create a Recording with multiple sources (channels).
    from cytoolz import groupby
    channel_wavs = groupby(lambda p: p.parts[-3], audio_paths)
    recording_manifest = defaultdict(dict)

    for part in dataset_parts:
        recordings = []
        for session_name, channel_paths in channel_wavs.items():

            if session_name not in dataset_parts[part]:
                continue
<<<<<<< HEAD
            audio_sf = sf.SoundFile(str(channel_paths[0]))
=======
            audio_info = soundfile.info(str(channel_paths[0]))[0]
>>>>>>> 6ef217f3
            recordings.append(Recording(
                id=session_name,
                sources=[
                    AudioSource(
                        type='file',
                        channels=[idx],
                        source=str(audio_path)
                    )
                    for idx, audio_path in enumerate(sorted(channel_paths))
                ],
<<<<<<< HEAD
                sampling_rate=audio_sf.samplerate,
                num_samples=audio_sf.frames,
                duration=audio_sf.frames / audio_sf.samplerate,
            ))
        audio = RecordingSet.from_recordings(recordings)
        recording_manifest[part] = audio
    return recording_manifest


def prepare_audio_other(
        audio_paths: List[Pathlike],
        annotations: Dict[str, List[AmiSegmentAnnotation]],
        alignments: Optional[Dict[str, List[AmiSegmentAnnotation]]] = None
) -> Dict[str, RecordingSet]:

    recording_manifest = defaultdict(dict)

    for part in dataset_parts:
        recordings = []
        for audio_path in audio_paths:
            session_name = audio_path.parts[-3]
            if session_name not in dataset_parts[part]:
                continue
            audio_sf = sf.SoundFile(str(audio_path))
            recordings.append(Recording(
                id=session_name,
                sources=[
                    AudioSource(
                        type='file',
                        channels=list(range(audio_sf.channels)),
                        source=str(audio_path)
                    )
                ],
                sampling_rate=audio_sf.samplerate,
                num_samples=audio_sf.frames,
                duration=audio_sf.frames / audio_sf.samplerate,
=======
                sampling_rate=int(audio_info.samplerate),
                num_samples=audio_info.frames,
                duration=audio_info.duration,
>>>>>>> 6ef217f3
            ))
        audio = RecordingSet.from_recordings(recordings)
        recording_manifest[part] = audio
    return recording_manifest


# Similar to audio preparation, we also need to prepare the supervisions for
# IHM differently from those for IHM-Mix and SDM mics.
def prepare_supervision_ihm(
    audio: Dict[str, RecordingSet],
    annotations: Dict[str, List[AmiSegmentAnnotation]]
) -> Dict[str, SupervisionSet]:
    # Create a mapping from a tuple of (session_id, channel) to the list of annotations.
    # This way we can map the supervisions to the right channels in a multi-channel recording.
    annotation_by_id_and_channel = {
        (filename.split('.')[0], int(filename[-5])): annot
        for filename, annot in  annotations.items()
    }
    supervision_manifest = defaultdict(dict)

    for part in dataset_parts:
        audio_part = audio[part]
        segments = []
        for recording in audio_part:
            # AMI IHM can have multiple audio sources for each recording
            for source in recording.sources:
                # For each source, "channels" will always be a one-element list
                channel, = source.channels
                annotation = annotation_by_id_and_channel.get((recording.id, channel))
                if annotation is None:
                    logging.warning(f'No annotation found for recording "{recording.id}" '
                                    f'(file {source.source})')
                    continue
                for seg_idx, seg_info in enumerate(annotation):
                    for subseg_idx, subseg_info in enumerate(seg_info):
                        duration = subseg_info.end_time - subseg_info.begin_time
                        if duration > 0:
                            segments.append(SupervisionSegment(
                                id=f'{recording.id}-{seg_idx}-{subseg_idx}',
                                recording_id=recording.id,
                                start=subseg_info.begin_time,
                                duration=duration,
                                channel=channel,
                                language='English',
                                speaker=subseg_info.speaker,
                                gender=subseg_info.gender,
                                text=subseg_info.text
                            ))
<<<<<<< HEAD

        supervision_manifest[part] = SupervisionSet.from_segments(segments)
    return supervision_manifest

def prepare_supervision_other(
    audio: Dict[str, RecordingSet],
    annotations: Dict[str, List[AmiSegmentAnnotation]]
) -> Dict[str, SupervisionSet]:
    annotation_by_id = {
        (filename.split('.')[0]): annot
        for filename, annot in  annotations.items()
    }
    supervision_manifest = defaultdict(dict)

    for part in dataset_parts:
        segments = []
        audio_part = audio[part]
        for recording in audio_part:
            annotation = annotation_by_id.get(recording.id)
            if annotation is None:
                logging.warning(f'No annotation found for recording {recording.id} '
                                f'(file {source.source})')
                continue
            # In IHM-Mix and SDM, there can only be 1 source per recording, but it
            # can sometimes have more than 1 channels. But we only care about
            # 1 channel so we only add supervision for that channel in the
            # supervision manifest.
            source, = recording.sources
            if (len(source.channels) > 1):
                logging.warning(f'More than 1 channels in recording {recording.id}. '
                                f'Creating supervision for channel 0 only.')

            for seg_idx, seg_info in enumerate(annotation):
                for subseg_idx, subseg_info in enumerate(seg_info):
                    duration = subseg_info.end_time - subseg_info.begin_time
                    if duration > 0:
                        segments.append(SupervisionSegment(
                            id=f'{recording.id}-{seg_idx}-{subseg_idx}',
                            recording_id=recording.id,
                            start=subseg_info.begin_time,
                            duration=duration,
                            channel=0,
                            language='English',
                            speaker=subseg_info.speaker,
                            gender=subseg_info.gender,
                            text=subseg_info.text
                        ))

        supervision_manifest[part] = SupervisionSet.from_segments(segments)
    return supervision_manifest

def prepare_ami(
        data_dir: Pathlike,
        output_dir: Optional[Pathlike] = None,
        mic: Optional[str] = 'ihm',
        word_alignments: Optional[Pathlike] = None
) -> Dict[str, Dict[str, Union[RecordingSet, SupervisionSet, SupervisionSet]]]:
    """
    Returns the manifests which consist of the Recordings and Supervisions
    If word alignment archive is provided, also returns a Supervision manifest
    corresponding to alignments.

    :param data_dir: Pathlike, the path of the data dir.
    :param output_dir: Pathlike, the path where to write the manifests.
    :param mic: str, type of mic to use.
    :param word_alignments: Pathlike, the path to AMI corpus alignments archive
    :return: a Dict whose key is ('train', 'dev', 'eval'), and the value is Dicts with keys 'audio' and 'supervisions'.
    """
    data_dir = Path(data_dir)
    assert data_dir.is_dir(), f'No such directory: {data_dir}'
    assert mic in mics, f'Mic {mic} not supported'

    if output_dir is not None:
        output_dir = Path(output_dir)
        output_dir.mkdir(parents=True, exist_ok=True)

    annotations, speaker_dict, channel_dict = parse_ami_annotations(data_dir / 'annotations.gzip', mic=mic)
    alignments= parse_ami_alignments(word_alignments, speaker_dict, channel_dict, mic) \
        if word_alignments else None

    # Audio
    wav_dir = data_dir / 'wav_db'
    if mic == 'ihm':
        audio_paths = wav_dir.rglob('*Headset-?.wav')
        audio = prepare_audio_ihm(audio_paths, annotations, alignments)

    elif mic == 'ihm-mix':
        audio_paths = wav_dir.rglob('*Mix-Headset.wav')
        audio = prepare_audio_other(audio_paths, annotations, alignments)
    elif mic == 'sdm':
        audio_paths = wav_dir.rglob('*Array1-01.wav')
        audio = prepare_audio_other(audio_paths, annotations, alignments)

    # Supervisions
    if mic == 'ihm':
        supervision = prepare_supervision_ihm(audio, annotations)
        ali_supervision = prepare_supervision_ihm(audio, alignments) if word_alignments else None
    else:
        supervision = prepare_supervision_other(audio, annotations)
        ali_supervision = prepare_supervision_other(audio, alignments) if word_alignments else None

    manifests = defaultdict(dict)

    for part in dataset_parts:

        # Write to output directory if a path is provided
=======
        supervision = SupervisionSet.from_segments(segments_by_pause)

        validate_recordings_and_supervisions(audio, supervision)

>>>>>>> 6ef217f3
        if output_dir is not None:
            audio[part].to_json(output_dir / f'recordings_{part}.json')
            supervision[part].to_json(output_dir / f'supervisions_{part}.json')
            if word_alignments:
                ali_supervision[part].to_json(output_dir / f'alignments_{part}.json')

        # Combine all manifests into one dictionary
        manifests[part] = {
        'recordings': audio[part],
        'supervisions': supervision[part]
        }
        if word_alignments:
            manifests[part]['alignments'] = ali_supervision[part]

    return manifests<|MERGE_RESOLUTION|>--- conflicted
+++ resolved
@@ -23,20 +23,6 @@
 import re
 import soundfile
 import urllib.request
-<<<<<<< HEAD
-import zipfile
-from collections import defaultdict
-import xml.etree.ElementTree as ET
-from gzip import GzipFile
-from pathlib import Path
-from typing import Dict, List, NamedTuple, Optional, Union, Tuple
-
-# Workaround for SoundFile (torchaudio dep) raising exception when a native library, libsndfile1, is not installed.
-# Read-the-docs does not allow to modify the Docker containers used to build documentation...
-from tqdm.auto import tqdm
-import soundfile as sf
-
-=======
 from pathlib import Path
 # Workaround for SoundFile (torchaudio dep) raising exception when a native library, libsndfile1, is not installed.
 # Read-the-docs does not allow to modify the Docker containers used to build documentation...
@@ -44,7 +30,6 @@
 from typing import Dict, List, NamedTuple, Optional, Union
 
 from lhotse import validate_recordings_and_supervisions
->>>>>>> 6ef217f3
 from lhotse.audio import AudioSource, Recording, RecordingSet
 from lhotse.supervision import SupervisionSegment, SupervisionSet
 from lhotse.utils import Pathlike, Seconds
@@ -307,11 +292,7 @@
 
             if session_name not in dataset_parts[part]:
                 continue
-<<<<<<< HEAD
-            audio_sf = sf.SoundFile(str(channel_paths[0]))
-=======
             audio_info = soundfile.info(str(channel_paths[0]))[0]
->>>>>>> 6ef217f3
             recordings.append(Recording(
                 id=session_name,
                 sources=[
@@ -322,48 +303,9 @@
                     )
                     for idx, audio_path in enumerate(sorted(channel_paths))
                 ],
-<<<<<<< HEAD
-                sampling_rate=audio_sf.samplerate,
-                num_samples=audio_sf.frames,
-                duration=audio_sf.frames / audio_sf.samplerate,
-            ))
-        audio = RecordingSet.from_recordings(recordings)
-        recording_manifest[part] = audio
-    return recording_manifest
-
-
-def prepare_audio_other(
-        audio_paths: List[Pathlike],
-        annotations: Dict[str, List[AmiSegmentAnnotation]],
-        alignments: Optional[Dict[str, List[AmiSegmentAnnotation]]] = None
-) -> Dict[str, RecordingSet]:
-
-    recording_manifest = defaultdict(dict)
-
-    for part in dataset_parts:
-        recordings = []
-        for audio_path in audio_paths:
-            session_name = audio_path.parts[-3]
-            if session_name not in dataset_parts[part]:
-                continue
-            audio_sf = sf.SoundFile(str(audio_path))
-            recordings.append(Recording(
-                id=session_name,
-                sources=[
-                    AudioSource(
-                        type='file',
-                        channels=list(range(audio_sf.channels)),
-                        source=str(audio_path)
-                    )
-                ],
-                sampling_rate=audio_sf.samplerate,
-                num_samples=audio_sf.frames,
-                duration=audio_sf.frames / audio_sf.samplerate,
-=======
                 sampling_rate=int(audio_info.samplerate),
                 num_samples=audio_info.frames,
                 duration=audio_info.duration,
->>>>>>> 6ef217f3
             ))
         audio = RecordingSet.from_recordings(recordings)
         recording_manifest[part] = audio
@@ -412,7 +354,6 @@
                                 gender=subseg_info.gender,
                                 text=subseg_info.text
                             ))
-<<<<<<< HEAD
 
         supervision_manifest[part] = SupervisionSet.from_segments(segments)
     return supervision_manifest
@@ -450,93 +391,4 @@
                     duration = subseg_info.end_time - subseg_info.begin_time
                     if duration > 0:
                         segments.append(SupervisionSegment(
-                            id=f'{recording.id}-{seg_idx}-{subseg_idx}',
-                            recording_id=recording.id,
-                            start=subseg_info.begin_time,
-                            duration=duration,
-                            channel=0,
-                            language='English',
-                            speaker=subseg_info.speaker,
-                            gender=subseg_info.gender,
-                            text=subseg_info.text
-                        ))
-
-        supervision_manifest[part] = SupervisionSet.from_segments(segments)
-    return supervision_manifest
-
-def prepare_ami(
-        data_dir: Pathlike,
-        output_dir: Optional[Pathlike] = None,
-        mic: Optional[str] = 'ihm',
-        word_alignments: Optional[Pathlike] = None
-) -> Dict[str, Dict[str, Union[RecordingSet, SupervisionSet, SupervisionSet]]]:
-    """
-    Returns the manifests which consist of the Recordings and Supervisions
-    If word alignment archive is provided, also returns a Supervision manifest
-    corresponding to alignments.
-
-    :param data_dir: Pathlike, the path of the data dir.
-    :param output_dir: Pathlike, the path where to write the manifests.
-    :param mic: str, type of mic to use.
-    :param word_alignments: Pathlike, the path to AMI corpus alignments archive
-    :return: a Dict whose key is ('train', 'dev', 'eval'), and the value is Dicts with keys 'audio' and 'supervisions'.
-    """
-    data_dir = Path(data_dir)
-    assert data_dir.is_dir(), f'No such directory: {data_dir}'
-    assert mic in mics, f'Mic {mic} not supported'
-
-    if output_dir is not None:
-        output_dir = Path(output_dir)
-        output_dir.mkdir(parents=True, exist_ok=True)
-
-    annotations, speaker_dict, channel_dict = parse_ami_annotations(data_dir / 'annotations.gzip', mic=mic)
-    alignments= parse_ami_alignments(word_alignments, speaker_dict, channel_dict, mic) \
-        if word_alignments else None
-
-    # Audio
-    wav_dir = data_dir / 'wav_db'
-    if mic == 'ihm':
-        audio_paths = wav_dir.rglob('*Headset-?.wav')
-        audio = prepare_audio_ihm(audio_paths, annotations, alignments)
-
-    elif mic == 'ihm-mix':
-        audio_paths = wav_dir.rglob('*Mix-Headset.wav')
-        audio = prepare_audio_other(audio_paths, annotations, alignments)
-    elif mic == 'sdm':
-        audio_paths = wav_dir.rglob('*Array1-01.wav')
-        audio = prepare_audio_other(audio_paths, annotations, alignments)
-
-    # Supervisions
-    if mic == 'ihm':
-        supervision = prepare_supervision_ihm(audio, annotations)
-        ali_supervision = prepare_supervision_ihm(audio, alignments) if word_alignments else None
-    else:
-        supervision = prepare_supervision_other(audio, annotations)
-        ali_supervision = prepare_supervision_other(audio, alignments) if word_alignments else None
-
-    manifests = defaultdict(dict)
-
-    for part in dataset_parts:
-
-        # Write to output directory if a path is provided
-=======
-        supervision = SupervisionSet.from_segments(segments_by_pause)
-
-        validate_recordings_and_supervisions(audio, supervision)
-
->>>>>>> 6ef217f3
-        if output_dir is not None:
-            audio[part].to_json(output_dir / f'recordings_{part}.json')
-            supervision[part].to_json(output_dir / f'supervisions_{part}.json')
-            if word_alignments:
-                ali_supervision[part].to_json(output_dir / f'alignments_{part}.json')
-
-        # Combine all manifests into one dictionary
-        manifests[part] = {
-        'recordings': audio[part],
-        'supervisions': supervision[part]
-        }
-        if word_alignments:
-            manifests[part]['alignments'] = ali_supervision[part]
-
-    return manifests+                            id=f'{recording.id}-{seg_idx}-{subseg_idx}',