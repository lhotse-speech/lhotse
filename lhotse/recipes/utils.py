from collections import defaultdict
from typing import Dict, Optional, Sequence, Union

from lhotse import load_manifest
from lhotse.audio import RecordingSet
from lhotse.supervision import SupervisionSet
from lhotse.utils import Pathlike


def read_manifests_if_cached(
        dataset_parts: Optional[Sequence[str]],
        output_dir: Optional[Pathlike],
<<<<<<< HEAD
        suffix: Optional[str] = 'json'
=======
        prefix: str = ''
>>>>>>> b052f059
) -> Optional[Dict[str, Dict[str, Union[RecordingSet, SupervisionSet]]]]:
    """
    Loads manifests from the disk if all of them exist in the specified paths.
    the manifests are searched for using the pattern `output_dir / f'{prefix}_{manifest}_{part}.json'`,
    where `manifest` is one of `["recordings", "supervisions"]` and `part` is specified in `dataset_parts`.
    This function is intended to speedup data preparation if it has already been done before.

    :param dataset_parts: Names of dataset pieces, e.g. in LibriSpeech: ``["test-clean", "dev-clean", ...]``.
    :param output_dir: Where to look for the files.
    :param prefix: Optional common prefix for the manifest files (underscore is automatically added).
    :return: A dict with manifest (``d[dataset_part]['recording'|'manifest']``) or ``None``.
    """
    if output_dir is None:
        return None
    if prefix:
        prefix = f'{prefix}_'
    manifests = defaultdict(dict)
    for part in dataset_parts:
        for manifest in ('recordings', 'supervisions'):
<<<<<<< HEAD
            path = output_dir / f'{manifest}_{part}.{suffix}'
=======
            path = output_dir / f'{prefix}{manifest}_{part}.json'
>>>>>>> b052f059
            if not path.is_file():
                # If one of the manifests is not available, assume we need to read and prepare everything
                # to simplify the rest of the code.
                return None
            manifests[part][manifest] = load_manifest(path)
    return dict(manifests)<|MERGE_RESOLUTION|>--- conflicted
+++ resolved
@@ -10,11 +10,8 @@
 def read_manifests_if_cached(
         dataset_parts: Optional[Sequence[str]],
         output_dir: Optional[Pathlike],
-<<<<<<< HEAD
+        prefix: str = ''
         suffix: Optional[str] = 'json'
-=======
-        prefix: str = ''
->>>>>>> b052f059
 ) -> Optional[Dict[str, Dict[str, Union[RecordingSet, SupervisionSet]]]]:
     """
     Loads manifests from the disk if all of them exist in the specified paths.
@@ -34,11 +31,7 @@
     manifests = defaultdict(dict)
     for part in dataset_parts:
         for manifest in ('recordings', 'supervisions'):
-<<<<<<< HEAD
-            path = output_dir / f'{manifest}_{part}.{suffix}'
-=======
-            path = output_dir / f'{prefix}{manifest}_{part}.json'
->>>>>>> b052f059
+            path = output_dir / f'{prefix}{manifest}_{part}.{suffix}'
             if not path.is_file():
                 # If one of the manifests is not available, assume we need to read and prepare everything
                 # to simplify the rest of the code.
