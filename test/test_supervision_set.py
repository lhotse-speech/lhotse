from typing import Dict, List
from pathlib import Path
import pytest

from lhotse.supervision import AlignmentItem, SupervisionSegment, SupervisionSet
from lhotse.testing.dummies import DummyManifest, remove_spaces_from_segment_text
from lhotse.utils import fastcopy


@pytest.fixture
def external_supervision_set() -> SupervisionSet:
    return SupervisionSet.from_json('test/fixtures/supervision.json').with_alignment_from_ctm('test/fixtures/supervision.ctm')
<<<<<<< HEAD


@pytest.fixture
def external_alignment() -> Dict[str, List[AlignmentItem]]:
    return {'word': [
        AlignmentItem("transcript", 0.1, 0.08),
        AlignmentItem("of", 0.18, 0.02),
        AlignmentItem("the", 0.2, 0.03),
        AlignmentItem("first", 0.23, 0.07),
        AlignmentItem("segment", 0.3, 0.1)
      ]}
=======
>>>>>>> 3f85d953


@pytest.fixture
def external_alignment() -> Dict[str, List[AlignmentItem]]:
    return {'word': [
        AlignmentItem("transcript", 0.1, 0.08),
        AlignmentItem("of", 0.18, 0.02),
        AlignmentItem("the", 0.2, 0.03),
        AlignmentItem("first", 0.23, 0.07),
        AlignmentItem("segment", 0.3, 0.1)
      ]}


def test_supervision_map(external_supervision_set):
    for s in external_supervision_set.map(remove_spaces_from_segment_text):
        if s.text is not None:
            assert ' ' not in s.text


def test_supervision_transform_text(external_supervision_set):
    for s in external_supervision_set.transform_text(lambda text: 'dummy'):
        if s.text is not None:
            assert s.text == 'dummy'

def test_supervision_transform_alignment(external_supervision_set, type='word'):
    for s in external_supervision_set.transform_alignment(lambda symbol: 'dummy'):
        if s.alignment is not None:
            assert all([a.symbol == 'dummy' for a in s.alignment[type]])
<<<<<<< HEAD
=======

>>>>>>> 3f85d953

def test_supervision_segment_with_full_metadata(external_supervision_set, external_alignment):
    segment = external_supervision_set['segment-1']
    assert 'segment-1' == segment.id
    assert 'recording-1' == segment.recording_id
    assert 0 == segment.channel
    assert 0.1 == segment.start
    assert 0.3 == segment.duration
    assert 0.4 == segment.end
    assert 'transcript of the first segment' == segment.text
    assert 'english' == segment.language
    assert 'Norman Dyhrentfurth' == segment.speaker
    assert external_alignment == segment.alignment


def test_supervision_segment_with_no_metadata(external_supervision_set):
    segment = external_supervision_set['segment-2']
    assert 'segment-2' == segment.id
    assert 'recording-1' == segment.recording_id
    assert 0 == segment.channel  # implicitly filled default value
    assert 0.5 == segment.start
    assert 0.4 == segment.duration
    assert 0.9 == segment.end
    assert segment.text is None
    assert segment.language is None
    assert segment.speaker is None


def test_create_supervision_segment_with_minimum_metadata():
    SupervisionSegment(id='X', recording_id='X', start=0.0, duration=0.1)


def test_create_supervision_segment_with_all_metadata():
    SupervisionSegment(
        id='X',
        recording_id='X',
        start=0.0,
        duration=0.1,
        channel=0,
        text='wysokie szczyty',
        language='polish',
        speaker='Janusz',
        gender='male',
        alignment={
            'word': [
                AlignmentItem(symbol='wysokie', start=0.0, duration=0.05),
                AlignmentItem(symbol='szczyty', start=0.05, duration=0.05)
            ]
        }
    )


def test_supervision_set_with_alignment_from_ctm(external_supervision_set, external_alignment):
    segment = external_supervision_set['segment-1']
    assert external_alignment == segment.alignment


def test_supervision_set_write_alignment_to_ctm(external_supervision_set, tmp_path):
    tmp_ctm_file = tmp_path / "alignment.ctm"
    external_supervision_set.write_alignment_to_ctm(tmp_ctm_file)
    assert tmp_ctm_file.read_text() == Path("test/fixtures/supervision.ctm").read_text()


def test_supervision_set_iteration():
    supervision_set = SupervisionSet(
        segments={
            'X': SupervisionSegment(id='X', recording_id='X', channel=0, start=2.0, duration=2.5),
            'Y': SupervisionSegment(id='Y', recording_id='X', channel=0, start=5.0, duration=5.0),
        }
    )
    assert 2 == len(supervision_set)
    assert 2 == len(list(supervision_set))


def test_add_supervision_sets():
    expected = DummyManifest(SupervisionSet, begin_id=0, end_id=10)
    supervision_set_1 = DummyManifest(SupervisionSet, begin_id=0, end_id=5)
    supervision_set_2 = DummyManifest(SupervisionSet, begin_id=5, end_id=10)
    combined = supervision_set_1 + supervision_set_2
    assert combined == expected


@pytest.fixture
def search_supervision_set():
    return SupervisionSet.from_segments([
        SupervisionSegment(id='s1', recording_id='r1', start=0, duration=5.0, channel=0),
        SupervisionSegment(id='s2', recording_id='r1', start=4.5, duration=2.0, channel=1),
        SupervisionSegment(id='s3', recording_id='r1', start=8.0, duration=3.0, channel=0),
        SupervisionSegment(id='s4', recording_id='r2', start=1, duration=5.0, channel=0),
    ])


@pytest.mark.parametrize('adjust_offset', [False, True])
def test_supervision_set_find_recording_id(search_supervision_set, adjust_offset):
    segments = list(search_supervision_set.find(recording_id='r1', adjust_offset=adjust_offset))
    assert len(segments) == 3
    assert segments[0].id == 's1'
    assert segments[0].start == 0
    assert segments[1].id == 's2'
    assert segments[1].start == 4.5
    assert segments[2].id == 's3'
    assert segments[2].start == 8.0


@pytest.mark.parametrize('adjust_offset', [False, True])
def test_supervision_set_find_channel(search_supervision_set, adjust_offset):
    segments = list(search_supervision_set.find(
        recording_id='r1',
        channel=0,
        adjust_offset=adjust_offset
    ))
    assert len(segments) == 2
    assert segments[0].id == 's1'
    assert segments[0].start == 0
    assert segments[1].id == 's3'
    assert segments[1].start == 8.0


@pytest.mark.parametrize(
    ['adjust_offset', 'expected_start0', 'expected_start1'],
    [
        (False, 4.5, 8.0),
        (True, 4.0, 7.5)
    ])
def test_supervision_set_find_start_after(search_supervision_set, adjust_offset, expected_start0, expected_start1):
    segments = list(search_supervision_set.find(
        recording_id='r1',
        start_after=0.5,
        adjust_offset=adjust_offset
    ))
    assert len(segments) == 2
    assert segments[0].id == 's2'
    assert segments[0].start == expected_start0
    assert segments[1].id == 's3'
    assert segments[1].start == expected_start1


@pytest.mark.parametrize(
    ['adjust_offset', 'expected_start'],
    [
        (False, 4.5),
        (True, 4.0)
    ])
def test_supervision_set_find_start_after_end_before(search_supervision_set, adjust_offset, expected_start):
    segments = list(search_supervision_set.find(
        recording_id='r1',
        start_after=0.5,
        end_before=10.0,
        adjust_offset=adjust_offset
    ))
    assert len(segments) == 1
    assert segments[0].id == 's2'
    assert segments[0].start == expected_start


@pytest.fixture
def supervision():
    return SupervisionSegment('sup', 'rec', start=-5, duration=18)


@pytest.mark.parametrize(
    ['trim_end', 'expected_end'],
    [
        (10, 10),
        (18, 13),
        (20, 13),
    ]
)
def test_supervision_trim(supervision, trim_end, expected_end):
    trimmed = supervision.trim(trim_end)
    assert trimmed.start == 0
    assert trimmed.duration == expected_end

@pytest.mark.parametrize('start', [0, 5])
def test_supervision_trim_does_not_affect_nonnegative_start(supervision, start):
    supervision = fastcopy(supervision, start=start)
    trimmed = supervision.trim(50)
    assert trimmed.start == start


def test_supervision_is_hashable(supervision):
    # Check that we can create a dict with the supervision object as the key.
    d = {supervision: supervision.duration}<|MERGE_RESOLUTION|>--- conflicted
+++ resolved
@@ -10,7 +10,6 @@
 @pytest.fixture
 def external_supervision_set() -> SupervisionSet:
     return SupervisionSet.from_json('test/fixtures/supervision.json').with_alignment_from_ctm('test/fixtures/supervision.ctm')
-<<<<<<< HEAD
 
 
 @pytest.fixture
@@ -22,19 +21,6 @@
         AlignmentItem("first", 0.23, 0.07),
         AlignmentItem("segment", 0.3, 0.1)
       ]}
-=======
->>>>>>> 3f85d953
-
-
-@pytest.fixture
-def external_alignment() -> Dict[str, List[AlignmentItem]]:
-    return {'word': [
-        AlignmentItem("transcript", 0.1, 0.08),
-        AlignmentItem("of", 0.18, 0.02),
-        AlignmentItem("the", 0.2, 0.03),
-        AlignmentItem("first", 0.23, 0.07),
-        AlignmentItem("segment", 0.3, 0.1)
-      ]}
 
 
 def test_supervision_map(external_supervision_set):
@@ -52,10 +38,7 @@
     for s in external_supervision_set.transform_alignment(lambda symbol: 'dummy'):
         if s.alignment is not None:
             assert all([a.symbol == 'dummy' for a in s.alignment[type]])
-<<<<<<< HEAD
-=======
-
->>>>>>> 3f85d953
+
 
 def test_supervision_segment_with_full_metadata(external_supervision_set, external_alignment):
     segment = external_supervision_set['segment-1']
