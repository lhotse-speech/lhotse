--- conflicted
+++ resolved
@@ -1,8 +1,5 @@
 from typing import Dict, List
-<<<<<<< HEAD
-=======
 from pathlib import Path
->>>>>>> 5182944f
 import pytest
 
 from lhotse.supervision import AlignmentItem, SupervisionSegment, SupervisionSet
@@ -52,10 +49,6 @@
         if s.alignment is not None:
             assert all([a.symbol == 'dummy' for a in s.alignment[type]])
 
-<<<<<<< HEAD
-=======
-
->>>>>>> 5182944f
 def test_supervision_segment_with_full_metadata(external_supervision_set, external_alignment):
     segment = external_supervision_set['segment-1']
     assert 'segment-1' == segment.id
